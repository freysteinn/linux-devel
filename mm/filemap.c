/*
 *	linux/mm/filemap.c
 *
 * Copyright (C) 1994-1999  Linus Torvalds
 */

/*
 * This file handles the generic file mmap semantics used by
 * most "normal" filesystems (but you don't /have/ to use this:
 * the NFS filesystem used to do this differently, for example)
 */
#include <linux/module.h>
#include <linux/slab.h>
#include <linux/compiler.h>
#include <linux/fs.h>
#include <linux/uaccess.h>
#include <linux/aio.h>
#include <linux/capability.h>
#include <linux/kernel_stat.h>
#include <linux/mm.h>
#include <linux/swap.h>
#include <linux/mman.h>
#include <linux/pagemap.h>
#include <linux/file.h>
#include <linux/uio.h>
#include <linux/hash.h>
#include <linux/writeback.h>
#include <linux/backing-dev.h>
#include <linux/pagevec.h>
#include <linux/blkdev.h>
#include <linux/security.h>
#include <linux/syscalls.h>
#include <linux/cpuset.h>
#include <linux/hardirq.h> /* for BUG_ON(!in_atomic()) only */
#include <linux/memcontrol.h>
#include <linux/mm_inline.h> /* for page_is_file_cache() */
#include "internal.h"

/*
 * FIXME: remove all knowledge of the buffer layer from the core VM
 */
#include <linux/buffer_head.h> /* for generic_osync_inode */

#include <asm/mman.h>


/*
 * Shared mappings implemented 30.11.1994. It's not fully working yet,
 * though.
 *
 * Shared mappings now work. 15.8.1995  Bruno.
 *
 * finished 'unifying' the page and buffer cache and SMP-threaded the
 * page-cache, 21.05.1999, Ingo Molnar <mingo@redhat.com>
 *
 * SMP-threaded pagemap-LRU 1999, Andrea Arcangeli <andrea@suse.de>
 */

/*
 * Lock ordering:
 *
 *  ->i_mmap_lock		(vmtruncate)
 *    ->private_lock		(__free_pte->__set_page_dirty_buffers)
 *      ->swap_lock		(exclusive_swap_page, others)
 *        ->mapping->tree_lock
 *
 *  ->i_mutex
 *    ->i_mmap_lock		(truncate->unmap_mapping_range)
 *
 *  ->mmap_sem
 *    ->i_mmap_lock
 *      ->page_table_lock or pte_lock	(various, mainly in memory.c)
 *        ->mapping->tree_lock	(arch-dependent flush_dcache_mmap_lock)
 *
 *  ->mmap_sem
 *    ->lock_page		(access_process_vm)
 *
 *  ->i_mutex			(generic_file_buffered_write)
 *    ->mmap_sem		(fault_in_pages_readable->do_page_fault)
 *
 *  ->i_mutex
 *    ->i_alloc_sem             (various)
 *
 *  ->inode_lock
 *    ->sb_lock			(fs/fs-writeback.c)
 *    ->mapping->tree_lock	(__sync_single_inode)
 *
 *  ->i_mmap_lock
 *    ->anon_vma.lock		(vma_adjust)
 *
 *  ->anon_vma.lock
 *    ->page_table_lock or pte_lock	(anon_vma_prepare and various)
 *
 *  ->page_table_lock or pte_lock
 *    ->swap_lock		(try_to_unmap_one)
 *    ->private_lock		(try_to_unmap_one)
 *    ->tree_lock		(try_to_unmap_one)
 *    ->zone.lru_lock		(follow_page->mark_page_accessed)
 *    ->zone.lru_lock		(check_pte_range->isolate_lru_page)
 *    ->private_lock		(page_remove_rmap->set_page_dirty)
 *    ->tree_lock		(page_remove_rmap->set_page_dirty)
 *    ->inode_lock		(page_remove_rmap->set_page_dirty)
 *    ->inode_lock		(zap_pte_range->set_page_dirty)
 *    ->private_lock		(zap_pte_range->__set_page_dirty_buffers)
 *
 *  ->task->proc_lock
 *    ->dcache_lock		(proc_pid_lookup)
 */

/*
 * Remove a page from the page cache and free it. Caller has to make
 * sure the page is locked and that nobody else uses it - or that usage
 * is safe.  The caller must hold the mapping's tree_lock.
 */
void __remove_from_page_cache(struct page *page)
{
	struct address_space *mapping = page->mapping;

	radix_tree_delete(&mapping->page_tree, page->index);
	page->mapping = NULL;
	mapping->nrpages--;
	__dec_zone_page_state(page, NR_FILE_PAGES);
	BUG_ON(page_mapped(page));
	mem_cgroup_uncharge_cache_page(page);

	/*
	 * Some filesystems seem to re-dirty the page even after
	 * the VM has canceled the dirty bit (eg ext3 journaling).
	 *
	 * Fix it up by doing a final dirty accounting check after
	 * having removed the page entirely.
	 */
	if (PageDirty(page) && mapping_cap_account_dirty(mapping)) {
		dec_zone_page_state(page, NR_FILE_DIRTY);
		dec_bdi_stat(mapping->backing_dev_info, BDI_RECLAIMABLE);
	}
}

void remove_from_page_cache(struct page *page)
{
	struct address_space *mapping = page->mapping;

	BUG_ON(!PageLocked(page));

	spin_lock_irq(&mapping->tree_lock);
	__remove_from_page_cache(page);
	spin_unlock_irq(&mapping->tree_lock);
}

static int sync_page(void *word)
{
	struct address_space *mapping;
	struct page *page;

	page = container_of((unsigned long *)word, struct page, flags);

	/*
	 * page_mapping() is being called without PG_locked held.
	 * Some knowledge of the state and use of the page is used to
	 * reduce the requirements down to a memory barrier.
	 * The danger here is of a stale page_mapping() return value
	 * indicating a struct address_space different from the one it's
	 * associated with when it is associated with one.
	 * After smp_mb(), it's either the correct page_mapping() for
	 * the page, or an old page_mapping() and the page's own
	 * page_mapping() has gone NULL.
	 * The ->sync_page() address_space operation must tolerate
	 * page_mapping() going NULL. By an amazing coincidence,
	 * this comes about because none of the users of the page
	 * in the ->sync_page() methods make essential use of the
	 * page_mapping(), merely passing the page down to the backing
	 * device's unplug functions when it's non-NULL, which in turn
	 * ignore it for all cases but swap, where only page_private(page) is
	 * of interest. When page_mapping() does go NULL, the entire
	 * call stack gracefully ignores the page and returns.
	 * -- wli
	 */
	smp_mb();
	mapping = page_mapping(page);
	if (mapping && mapping->a_ops && mapping->a_ops->sync_page)
		mapping->a_ops->sync_page(page);
	io_schedule();
	return 0;
}

static int sync_page_killable(void *word)
{
	sync_page(word);
	return fatal_signal_pending(current) ? -EINTR : 0;
}

/**
 * __filemap_fdatawrite_range - start writeback on mapping dirty pages in range
 * @mapping:	address space structure to write
 * @start:	offset in bytes where the range starts
 * @end:	offset in bytes where the range ends (inclusive)
 * @sync_mode:	enable synchronous operation
 *
 * Start writeback against all of a mapping's dirty pages that lie
 * within the byte offsets <start, end> inclusive.
 *
 * If sync_mode is WB_SYNC_ALL then this is a "data integrity" operation, as
 * opposed to a regular memory cleansing writeback.  The difference between
 * these two operations is that if a dirty page/buffer is encountered, it must
 * be waited upon, and not just skipped over.
 */
int __filemap_fdatawrite_range(struct address_space *mapping, loff_t start,
				loff_t end, int sync_mode)
{
	int ret;
	struct writeback_control wbc = {
		.sync_mode = sync_mode,
		.nr_to_write = LONG_MAX,
		.range_start = start,
		.range_end = end,
	};

	if (!mapping_cap_writeback_dirty(mapping))
		return 0;

	ret = do_writepages(mapping, &wbc);
	return ret;
}

static inline int __filemap_fdatawrite(struct address_space *mapping,
	int sync_mode)
{
	return __filemap_fdatawrite_range(mapping, 0, LLONG_MAX, sync_mode);
}

int filemap_fdatawrite(struct address_space *mapping)
{
	return __filemap_fdatawrite(mapping, WB_SYNC_ALL);
}
EXPORT_SYMBOL(filemap_fdatawrite);

int filemap_fdatawrite_range(struct address_space *mapping, loff_t start,
				loff_t end)
{
	return __filemap_fdatawrite_range(mapping, start, end, WB_SYNC_ALL);
}
EXPORT_SYMBOL(filemap_fdatawrite_range);

/**
 * filemap_flush - mostly a non-blocking flush
 * @mapping:	target address_space
 *
 * This is a mostly non-blocking flush.  Not suitable for data-integrity
 * purposes - I/O may not be started against all dirty pages.
 */
int filemap_flush(struct address_space *mapping)
{
	return __filemap_fdatawrite(mapping, WB_SYNC_NONE);
}
EXPORT_SYMBOL(filemap_flush);

/**
 * wait_on_page_writeback_range - wait for writeback to complete
 * @mapping:	target address_space
 * @start:	beginning page index
 * @end:	ending page index
 *
 * Wait for writeback to complete against pages indexed by start->end
 * inclusive
 */
int wait_on_page_writeback_range(struct address_space *mapping,
				pgoff_t start, pgoff_t end)
{
	struct pagevec pvec;
	int nr_pages;
	int ret = 0;
	pgoff_t index;

	if (end < start)
		return 0;

	pagevec_init(&pvec, 0);
	index = start;
	while ((index <= end) &&
			(nr_pages = pagevec_lookup_tag(&pvec, mapping, &index,
			PAGECACHE_TAG_WRITEBACK,
			min(end - index, (pgoff_t)PAGEVEC_SIZE-1) + 1)) != 0) {
		unsigned i;

		for (i = 0; i < nr_pages; i++) {
			struct page *page = pvec.pages[i];

			/* until radix tree lookup accepts end_index */
			if (page->index > end)
				continue;

			wait_on_page_writeback(page);
			if (PageError(page))
				ret = -EIO;
		}
		pagevec_release(&pvec);
		cond_resched();
	}

	/* Check for outstanding write errors */
	if (test_and_clear_bit(AS_ENOSPC, &mapping->flags))
		ret = -ENOSPC;
	if (test_and_clear_bit(AS_EIO, &mapping->flags))
		ret = -EIO;

	return ret;
}

/**
 * sync_page_range - write and wait on all pages in the passed range
 * @inode:	target inode
 * @mapping:	target address_space
 * @pos:	beginning offset in pages to write
 * @count:	number of bytes to write
 *
 * Write and wait upon all the pages in the passed range.  This is a "data
 * integrity" operation.  It waits upon in-flight writeout before starting and
 * waiting upon new writeout.  If there was an IO error, return it.
 *
 * We need to re-take i_mutex during the generic_osync_inode list walk because
 * it is otherwise livelockable.
 */
int sync_page_range(struct inode *inode, struct address_space *mapping,
			loff_t pos, loff_t count)
{
	pgoff_t start = pos >> PAGE_CACHE_SHIFT;
	pgoff_t end = (pos + count - 1) >> PAGE_CACHE_SHIFT;
	int ret;

	if (!mapping_cap_writeback_dirty(mapping) || !count)
		return 0;
	ret = filemap_fdatawrite_range(mapping, pos, pos + count - 1);
	if (ret == 0) {
		mutex_lock(&inode->i_mutex);
		ret = generic_osync_inode(inode, mapping, OSYNC_METADATA);
		mutex_unlock(&inode->i_mutex);
	}
	if (ret == 0)
		ret = wait_on_page_writeback_range(mapping, start, end);
	return ret;
}
EXPORT_SYMBOL(sync_page_range);

/**
 * sync_page_range_nolock - write & wait on all pages in the passed range without locking
 * @inode:	target inode
 * @mapping:	target address_space
 * @pos:	beginning offset in pages to write
 * @count:	number of bytes to write
 *
 * Note: Holding i_mutex across sync_page_range_nolock() is not a good idea
 * as it forces O_SYNC writers to different parts of the same file
 * to be serialised right until io completion.
 */
int sync_page_range_nolock(struct inode *inode, struct address_space *mapping,
			   loff_t pos, loff_t count)
{
	pgoff_t start = pos >> PAGE_CACHE_SHIFT;
	pgoff_t end = (pos + count - 1) >> PAGE_CACHE_SHIFT;
	int ret;

	if (!mapping_cap_writeback_dirty(mapping) || !count)
		return 0;
	ret = filemap_fdatawrite_range(mapping, pos, pos + count - 1);
	if (ret == 0)
		ret = generic_osync_inode(inode, mapping, OSYNC_METADATA);
	if (ret == 0)
		ret = wait_on_page_writeback_range(mapping, start, end);
	return ret;
}
EXPORT_SYMBOL(sync_page_range_nolock);

/**
 * filemap_fdatawait - wait for all under-writeback pages to complete
 * @mapping: address space structure to wait for
 *
 * Walk the list of under-writeback pages of the given address space
 * and wait for all of them.
 */
int filemap_fdatawait(struct address_space *mapping)
{
	loff_t i_size = i_size_read(mapping->host);

	if (i_size == 0)
		return 0;

	return wait_on_page_writeback_range(mapping, 0,
				(i_size - 1) >> PAGE_CACHE_SHIFT);
}
EXPORT_SYMBOL(filemap_fdatawait);

int filemap_write_and_wait(struct address_space *mapping)
{
	int err = 0;

	if (mapping->nrpages) {
		err = filemap_fdatawrite(mapping);
		/*
		 * Even if the above returned error, the pages may be
		 * written partially (e.g. -ENOSPC), so we wait for it.
		 * But the -EIO is special case, it may indicate the worst
		 * thing (e.g. bug) happened, so we avoid waiting for it.
		 */
		if (err != -EIO) {
			int err2 = filemap_fdatawait(mapping);
			if (!err)
				err = err2;
		}
	}
	return err;
}
EXPORT_SYMBOL(filemap_write_and_wait);

/**
 * filemap_write_and_wait_range - write out & wait on a file range
 * @mapping:	the address_space for the pages
 * @lstart:	offset in bytes where the range starts
 * @lend:	offset in bytes where the range ends (inclusive)
 *
 * Write out and wait upon file offsets lstart->lend, inclusive.
 *
 * Note that `lend' is inclusive (describes the last byte to be written) so
 * that this function can be used to write to the very end-of-file (end = -1).
 */
int filemap_write_and_wait_range(struct address_space *mapping,
				 loff_t lstart, loff_t lend)
{
	int err = 0;

	if (mapping->nrpages) {
		err = __filemap_fdatawrite_range(mapping, lstart, lend,
						 WB_SYNC_ALL);
		/* See comment of filemap_write_and_wait() */
		if (err != -EIO) {
			int err2 = wait_on_page_writeback_range(mapping,
						lstart >> PAGE_CACHE_SHIFT,
						lend >> PAGE_CACHE_SHIFT);
			if (!err)
				err = err2;
		}
	}
	return err;
}

/**
 * add_to_page_cache_locked - add a locked page to the pagecache
 * @page:	page to add
 * @mapping:	the page's address_space
 * @offset:	page index
 * @gfp_mask:	page allocation mode
 *
 * This function is used to add a page to the pagecache. It must be locked.
 * This function does not add the page to the LRU.  The caller must do that.
 */
int add_to_page_cache_locked(struct page *page, struct address_space *mapping,
		pgoff_t offset, gfp_t gfp_mask)
{
	int error;

	VM_BUG_ON(!PageLocked(page));

	error = mem_cgroup_cache_charge(page, current->mm,
					gfp_mask & GFP_RECLAIM_MASK);
	if (error)
		goto out;

	error = radix_tree_preload(gfp_mask & ~__GFP_HIGHMEM);
	if (error == 0) {
		page_cache_get(page);
		page->mapping = mapping;
		page->index = offset;

		spin_lock_irq(&mapping->tree_lock);
		error = radix_tree_insert(&mapping->page_tree, offset, page);
		if (likely(!error)) {
			mapping->nrpages++;
			__inc_zone_page_state(page, NR_FILE_PAGES);
		} else {
			page->mapping = NULL;
			mem_cgroup_uncharge_cache_page(page);
			page_cache_release(page);
		}

		spin_unlock_irq(&mapping->tree_lock);
		radix_tree_preload_end();
	} else
		mem_cgroup_uncharge_cache_page(page);
out:
	return error;
}
EXPORT_SYMBOL(add_to_page_cache_locked);

int add_to_page_cache_lru(struct page *page, struct address_space *mapping,
				pgoff_t offset, gfp_t gfp_mask)
{
	int ret;

	/*
	 * Splice_read and readahead add shmem/tmpfs pages into the page cache
	 * before shmem_readpage has a chance to mark them as SwapBacked: they
	 * need to go on the active_anon lru below, and mem_cgroup_cache_charge
	 * (called in add_to_page_cache) needs to know where they're going too.
	 */
	if (mapping_cap_swap_backed(mapping))
		SetPageSwapBacked(page);

	ret = add_to_page_cache(page, mapping, offset, gfp_mask);
	if (ret == 0) {
		if (page_is_file_cache(page))
			lru_cache_add_file(page);
		else
			lru_cache_add_active_anon(page);
	}
	return ret;
}
EXPORT_SYMBOL_GPL(add_to_page_cache_lru);

#ifdef CONFIG_NUMA
struct page *__page_cache_alloc(gfp_t gfp)
{
	if (cpuset_do_page_mem_spread()) {
		int n = cpuset_mem_spread_node();
		return alloc_pages_node(n, gfp, 0);
	}
	return alloc_pages(gfp, 0);
}
EXPORT_SYMBOL(__page_cache_alloc);
#endif

static int __sleep_on_page_lock(void *word)
{
	io_schedule();
	return 0;
}

/*
 * In order to wait for pages to become available there must be
 * waitqueues associated with pages. By using a hash table of
 * waitqueues where the bucket discipline is to maintain all
 * waiters on the same queue and wake all when any of the pages
 * become available, and for the woken contexts to check to be
 * sure the appropriate page became available, this saves space
 * at a cost of "thundering herd" phenomena during rare hash
 * collisions.
 */
static wait_queue_head_t *page_waitqueue(struct page *page)
{
	const struct zone *zone = page_zone(page);

	return &zone->wait_table[hash_ptr(page, zone->wait_table_bits)];
}

static inline void wake_up_page(struct page *page, int bit)
{
	__wake_up_bit(page_waitqueue(page), &page->flags, bit);
}

void wait_on_page_bit(struct page *page, int bit_nr)
{
	DEFINE_WAIT_BIT(wait, &page->flags, bit_nr);

	if (test_bit(bit_nr, &page->flags))
		__wait_on_bit(page_waitqueue(page), &wait, sync_page,
							TASK_UNINTERRUPTIBLE);
}
EXPORT_SYMBOL(wait_on_page_bit);

/**
 * add_page_wait_queue - Add an arbitrary waiter to a page's wait queue
 * @page - Page defining the wait queue of interest
 * @waiter - Waiter to add to the queue
 *
 * Add an arbitrary @waiter to the wait queue for the nominated @page.
 */
void add_page_wait_queue(struct page *page, wait_queue_t *waiter)
{
	wait_queue_head_t *q = page_waitqueue(page);
	unsigned long flags;

	spin_lock_irqsave(&q->lock, flags);
	__add_wait_queue(q, waiter);
	spin_unlock_irqrestore(&q->lock, flags);
}
EXPORT_SYMBOL_GPL(add_page_wait_queue);

/**
 * unlock_page - unlock a locked page
 * @page: the page
 *
 * Unlocks the page and wakes up sleepers in ___wait_on_page_locked().
 * Also wakes sleepers in wait_on_page_writeback() because the wakeup
 * mechananism between PageLocked pages and PageWriteback pages is shared.
 * But that's OK - sleepers in wait_on_page_writeback() just go back to sleep.
 *
 * The mb is necessary to enforce ordering between the clear_bit and the read
 * of the waitqueue (to avoid SMP races with a parallel wait_on_page_locked()).
 */
void unlock_page(struct page *page)
{
	VM_BUG_ON(!PageLocked(page));
	clear_bit_unlock(PG_locked, &page->flags);
	smp_mb__after_clear_bit();
	wake_up_page(page, PG_locked);
}
EXPORT_SYMBOL(unlock_page);

/**
 * end_page_writeback - end writeback against a page
 * @page: the page
 */
void end_page_writeback(struct page *page)
{
	if (TestClearPageReclaim(page))
		rotate_reclaimable_page(page);

	if (!test_clear_page_writeback(page))
		BUG();

	smp_mb__after_clear_bit();
	wake_up_page(page, PG_writeback);
}
EXPORT_SYMBOL(end_page_writeback);

/**
 * __lock_page - get a lock on the page, assuming we need to sleep to get it
 * @page: the page to lock
 *
 * Ugly. Running sync_page() in state TASK_UNINTERRUPTIBLE is scary.  If some
 * random driver's requestfn sets TASK_RUNNING, we could busywait.  However
 * chances are that on the second loop, the block layer's plug list is empty,
 * so sync_page() will then return in state TASK_UNINTERRUPTIBLE.
 */
void __lock_page(struct page *page)
{
	DEFINE_WAIT_BIT(wait, &page->flags, PG_locked);

	__wait_on_bit_lock(page_waitqueue(page), &wait, sync_page,
							TASK_UNINTERRUPTIBLE);
}
EXPORT_SYMBOL(__lock_page);

int __lock_page_killable(struct page *page)
{
	DEFINE_WAIT_BIT(wait, &page->flags, PG_locked);

	return __wait_on_bit_lock(page_waitqueue(page), &wait,
					sync_page_killable, TASK_KILLABLE);
}
EXPORT_SYMBOL_GPL(__lock_page_killable);

/**
 * __lock_page_nosync - get a lock on the page, without calling sync_page()
 * @page: the page to lock
 *
 * Variant of lock_page that does not require the caller to hold a reference
 * on the page's mapping.
 */
void __lock_page_nosync(struct page *page)
{
	DEFINE_WAIT_BIT(wait, &page->flags, PG_locked);
	__wait_on_bit_lock(page_waitqueue(page), &wait, __sleep_on_page_lock,
							TASK_UNINTERRUPTIBLE);
}

/**
 * find_get_page - find and get a page reference
 * @mapping: the address_space to search
 * @offset: the page index
 *
 * Is there a pagecache struct page at the given (mapping, offset) tuple?
 * If yes, increment its refcount and return it; if no, return NULL.
 */
struct page *find_get_page(struct address_space *mapping, pgoff_t offset)
{
	void **pagep;
	struct page *page;

	rcu_read_lock();
repeat:
	page = NULL;
	pagep = radix_tree_lookup_slot(&mapping->page_tree, offset);
	if (pagep) {
		page = radix_tree_deref_slot(pagep);
		if (unlikely(!page || page == RADIX_TREE_RETRY))
			goto repeat;

		if (!page_cache_get_speculative(page))
			goto repeat;

		/*
		 * Has the page moved?
		 * This is part of the lockless pagecache protocol. See
		 * include/linux/pagemap.h for details.
		 */
		if (unlikely(page != *pagep)) {
			page_cache_release(page);
			goto repeat;
		}
	}
	rcu_read_unlock();

	return page;
}
EXPORT_SYMBOL(find_get_page);

/**
 * find_lock_page - locate, pin and lock a pagecache page
 * @mapping: the address_space to search
 * @offset: the page index
 *
 * Locates the desired pagecache page, locks it, increments its reference
 * count and returns its address.
 *
 * Returns zero if the page was not present. find_lock_page() may sleep.
 */
struct page *find_lock_page(struct address_space *mapping, pgoff_t offset)
{
	struct page *page;

repeat:
	page = find_get_page(mapping, offset);
	if (page) {
		lock_page(page);
		/* Has the page been truncated? */
		if (unlikely(page->mapping != mapping)) {
			unlock_page(page);
			page_cache_release(page);
			goto repeat;
		}
		VM_BUG_ON(page->index != offset);
	}
	return page;
}
EXPORT_SYMBOL(find_lock_page);

/**
 * find_or_create_page - locate or add a pagecache page
 * @mapping: the page's address_space
 * @index: the page's index into the mapping
 * @gfp_mask: page allocation mode
 *
 * Locates a page in the pagecache.  If the page is not present, a new page
 * is allocated using @gfp_mask and is added to the pagecache and to the VM's
 * LRU list.  The returned page is locked and has its reference count
 * incremented.
 *
 * find_or_create_page() may sleep, even if @gfp_flags specifies an atomic
 * allocation!
 *
 * find_or_create_page() returns the desired page's address, or zero on
 * memory exhaustion.
 */
struct page *find_or_create_page(struct address_space *mapping,
		pgoff_t index, gfp_t gfp_mask)
{
	struct page *page;
	int err;
repeat:
	page = find_lock_page(mapping, index);
	if (!page) {
		page = __page_cache_alloc(gfp_mask);
		if (!page)
			return NULL;
		/*
		 * We want a regular kernel memory (not highmem or DMA etc)
		 * allocation for the radix tree nodes, but we need to honour
		 * the context-specific requirements the caller has asked for.
		 * GFP_RECLAIM_MASK collects those requirements.
		 */
		err = add_to_page_cache_lru(page, mapping, index,
			(gfp_mask & GFP_RECLAIM_MASK));
		if (unlikely(err)) {
			page_cache_release(page);
			page = NULL;
			if (err == -EEXIST)
				goto repeat;
		}
	}
	return page;
}
EXPORT_SYMBOL(find_or_create_page);

/**
 * find_get_pages - gang pagecache lookup
 * @mapping:	The address_space to search
 * @start:	The starting page index
 * @nr_pages:	The maximum number of pages
 * @pages:	Where the resulting pages are placed
 *
 * find_get_pages() will search for and return a group of up to
 * @nr_pages pages in the mapping.  The pages are placed at @pages.
 * find_get_pages() takes a reference against the returned pages.
 *
 * The search returns a group of mapping-contiguous pages with ascending
 * indexes.  There may be holes in the indices due to not-present pages.
 *
 * find_get_pages() returns the number of pages which were found.
 */
unsigned find_get_pages(struct address_space *mapping, pgoff_t start,
			    unsigned int nr_pages, struct page **pages)
{
	unsigned int i;
	unsigned int ret;
	unsigned int nr_found;

	rcu_read_lock();
restart:
	nr_found = radix_tree_gang_lookup_slot(&mapping->page_tree,
				(void ***)pages, start, nr_pages);
	ret = 0;
	for (i = 0; i < nr_found; i++) {
		struct page *page;
repeat:
		page = radix_tree_deref_slot((void **)pages[i]);
		if (unlikely(!page))
			continue;
		/*
		 * this can only trigger if nr_found == 1, making livelock
		 * a non issue.
		 */
		if (unlikely(page == RADIX_TREE_RETRY))
			goto restart;

		if (!page_cache_get_speculative(page))
			goto repeat;

		/* Has the page moved? */
		if (unlikely(page != *((void **)pages[i]))) {
			page_cache_release(page);
			goto repeat;
		}

		pages[ret] = page;
		ret++;
	}
	rcu_read_unlock();
	return ret;
}

/**
 * find_get_pages_contig - gang contiguous pagecache lookup
 * @mapping:	The address_space to search
 * @index:	The starting page index
 * @nr_pages:	The maximum number of pages
 * @pages:	Where the resulting pages are placed
 *
 * find_get_pages_contig() works exactly like find_get_pages(), except
 * that the returned number of pages are guaranteed to be contiguous.
 *
 * find_get_pages_contig() returns the number of pages which were found.
 */
unsigned find_get_pages_contig(struct address_space *mapping, pgoff_t index,
			       unsigned int nr_pages, struct page **pages)
{
	unsigned int i;
	unsigned int ret;
	unsigned int nr_found;

	rcu_read_lock();
restart:
	nr_found = radix_tree_gang_lookup_slot(&mapping->page_tree,
				(void ***)pages, index, nr_pages);
	ret = 0;
	for (i = 0; i < nr_found; i++) {
		struct page *page;
repeat:
		page = radix_tree_deref_slot((void **)pages[i]);
		if (unlikely(!page))
			continue;
		/*
		 * this can only trigger if nr_found == 1, making livelock
		 * a non issue.
		 */
		if (unlikely(page == RADIX_TREE_RETRY))
			goto restart;

		if (page->mapping == NULL || page->index != index)
			break;

		if (!page_cache_get_speculative(page))
			goto repeat;

		/* Has the page moved? */
		if (unlikely(page != *((void **)pages[i]))) {
			page_cache_release(page);
			goto repeat;
		}

		pages[ret] = page;
		ret++;
		index++;
	}
	rcu_read_unlock();
	return ret;
}
EXPORT_SYMBOL(find_get_pages_contig);

/**
 * find_get_pages_tag - find and return pages that match @tag
 * @mapping:	the address_space to search
 * @index:	the starting page index
 * @tag:	the tag index
 * @nr_pages:	the maximum number of pages
 * @pages:	where the resulting pages are placed
 *
 * Like find_get_pages, except we only return pages which are tagged with
 * @tag.   We update @index to index the next page for the traversal.
 */
unsigned find_get_pages_tag(struct address_space *mapping, pgoff_t *index,
			int tag, unsigned int nr_pages, struct page **pages)
{
	unsigned int i;
	unsigned int ret;
	unsigned int nr_found;

	rcu_read_lock();
restart:
	nr_found = radix_tree_gang_lookup_tag_slot(&mapping->page_tree,
				(void ***)pages, *index, nr_pages, tag);
	ret = 0;
	for (i = 0; i < nr_found; i++) {
		struct page *page;
repeat:
		page = radix_tree_deref_slot((void **)pages[i]);
		if (unlikely(!page))
			continue;
		/*
		 * this can only trigger if nr_found == 1, making livelock
		 * a non issue.
		 */
		if (unlikely(page == RADIX_TREE_RETRY))
			goto restart;

		if (!page_cache_get_speculative(page))
			goto repeat;

		/* Has the page moved? */
		if (unlikely(page != *((void **)pages[i]))) {
			page_cache_release(page);
			goto repeat;
		}

		pages[ret] = page;
		ret++;
	}
	rcu_read_unlock();

	if (ret)
		*index = pages[ret - 1]->index + 1;

	return ret;
}
EXPORT_SYMBOL(find_get_pages_tag);

/**
 * grab_cache_page_nowait - returns locked page at given index in given cache
 * @mapping: target address_space
 * @index: the page index
 *
 * Same as grab_cache_page(), but do not wait if the page is unavailable.
 * This is intended for speculative data generators, where the data can
 * be regenerated if the page couldn't be grabbed.  This routine should
 * be safe to call while holding the lock for another page.
 *
 * Clear __GFP_FS when allocating the page to avoid recursion into the fs
 * and deadlock against the caller's locked page.
 */
struct page *
grab_cache_page_nowait(struct address_space *mapping, pgoff_t index)
{
	struct page *page = find_get_page(mapping, index);

	if (page) {
		if (trylock_page(page))
			return page;
		page_cache_release(page);
		return NULL;
	}
	page = __page_cache_alloc(mapping_gfp_mask(mapping) & ~__GFP_FS);
	if (page && add_to_page_cache_lru(page, mapping, index, GFP_NOFS)) {
		page_cache_release(page);
		page = NULL;
	}
	return page;
}
EXPORT_SYMBOL(grab_cache_page_nowait);

/*
 * CD/DVDs are error prone. When a medium error occurs, the driver may fail
 * a _large_ part of the i/o request. Imagine the worst scenario:
 *
 *      ---R__________________________________________B__________
 *         ^ reading here                             ^ bad block(assume 4k)
 *
 * read(R) => miss => readahead(R...B) => media error => frustrating retries
 * => failing the whole request => read(R) => read(R+1) =>
 * readahead(R+1...B+1) => bang => read(R+2) => read(R+3) =>
 * readahead(R+3...B+2) => bang => read(R+3) => read(R+4) =>
 * readahead(R+4...B+3) => bang => read(R+4) => read(R+5) => ......
 *
 * It is going insane. Fix it by quickly scaling down the readahead size.
 */
static void shrink_readahead_size_eio(struct file *filp,
					struct file_ra_state *ra)
{
	if (!ra->ra_pages)
		return;

	ra->ra_pages /= 4;
}

/**
 * do_generic_file_read - generic file read routine
 * @filp:	the file to read
 * @ppos:	current file position
 * @desc:	read_descriptor
 * @actor:	read method
 *
 * This is a generic file read routine, and uses the
 * mapping->a_ops->readpage() function for the actual low-level stuff.
 *
 * This is really ugly. But the goto's actually try to clarify some
 * of the logic when it comes to error handling etc.
 */
static void do_generic_file_read(struct file *filp, loff_t *ppos,
		read_descriptor_t *desc, read_actor_t actor)
{
	struct address_space *mapping = filp->f_mapping;
	struct inode *inode = mapping->host;
	struct file_ra_state *ra = &filp->f_ra;
	pgoff_t index;
	pgoff_t last_index;
	pgoff_t prev_index;
	unsigned long offset;      /* offset into pagecache page */
	unsigned int prev_offset;
	int error;

	index = *ppos >> PAGE_CACHE_SHIFT;
	prev_index = ra->prev_pos >> PAGE_CACHE_SHIFT;
	prev_offset = ra->prev_pos & (PAGE_CACHE_SIZE-1);
	last_index = (*ppos + desc->count + PAGE_CACHE_SIZE-1) >> PAGE_CACHE_SHIFT;
	offset = *ppos & ~PAGE_CACHE_MASK;

	for (;;) {
		struct page *page;
		pgoff_t end_index;
		loff_t isize;
		unsigned long nr, ret;

		cond_resched();
find_page:
		page = find_get_page(mapping, index);
		if (!page) {
			page_cache_sync_readahead(mapping,
					ra, filp,
					index, last_index - index);
			page = find_get_page(mapping, index);
			if (unlikely(page == NULL))
				goto no_cached_page;
		}
		if (PageReadahead(page)) {
			page_cache_async_readahead(mapping,
					ra, filp, page,
					index, last_index - index);
		}
		if (!PageUptodate(page)) {
			if (inode->i_blkbits == PAGE_CACHE_SHIFT ||
					!mapping->a_ops->is_partially_uptodate)
				goto page_not_up_to_date;
			if (!trylock_page(page))
				goto page_not_up_to_date;
			if (!mapping->a_ops->is_partially_uptodate(page,
								desc, offset))
				goto page_not_up_to_date_locked;
			unlock_page(page);
		}
page_ok:
		/*
		 * i_size must be checked after we know the page is Uptodate.
		 *
		 * Checking i_size after the check allows us to calculate
		 * the correct value for "nr", which means the zero-filled
		 * part of the page is not copied back to userspace (unless
		 * another truncate extends the file - this is desired though).
		 */

		isize = i_size_read(inode);
		end_index = (isize - 1) >> PAGE_CACHE_SHIFT;
		if (unlikely(!isize || index > end_index)) {
			page_cache_release(page);
			goto out;
		}

		/* nr is the maximum number of bytes to copy from this page */
		nr = PAGE_CACHE_SIZE;
		if (index == end_index) {
			nr = ((isize - 1) & ~PAGE_CACHE_MASK) + 1;
			if (nr <= offset) {
				page_cache_release(page);
				goto out;
			}
		}
		nr = nr - offset;

		/* If users can be writing to this page using arbitrary
		 * virtual addresses, take care about potential aliasing
		 * before reading the page on the kernel side.
		 */
		if (mapping_writably_mapped(mapping))
			flush_dcache_page(page);

		/*
		 * When a sequential read accesses a page several times,
		 * only mark it as accessed the first time.
		 */
		if (prev_index != index || offset != prev_offset)
			mark_page_accessed(page);
		prev_index = index;

		/*
		 * Ok, we have the page, and it's up-to-date, so
		 * now we can copy it to user space...
		 *
		 * The actor routine returns how many bytes were actually used..
		 * NOTE! This may not be the same as how much of a user buffer
		 * we filled up (we may be padding etc), so we can only update
		 * "pos" here (the actor routine has to update the user buffer
		 * pointers and the remaining count).
		 */
		ret = actor(desc, page, offset, nr);
		offset += ret;
		index += offset >> PAGE_CACHE_SHIFT;
		offset &= ~PAGE_CACHE_MASK;
		prev_offset = offset;

		page_cache_release(page);
		if (ret == nr && desc->count)
			continue;
		goto out;

page_not_up_to_date:
		/* Get exclusive access to the page ... */
		error = lock_page_killable(page);
		if (unlikely(error))
			goto readpage_error;

page_not_up_to_date_locked:
		/* Did it get truncated before we got the lock? */
		if (!page->mapping) {
			unlock_page(page);
			page_cache_release(page);
			continue;
		}

		/* Did somebody else fill it already? */
		if (PageUptodate(page)) {
			unlock_page(page);
			goto page_ok;
		}

readpage:
		/* Start the actual read. The read will unlock the page. */
		error = mapping->a_ops->readpage(filp, page);

		if (unlikely(error)) {
			if (error == AOP_TRUNCATED_PAGE) {
				page_cache_release(page);
				goto find_page;
			}
			goto readpage_error;
		}

		if (!PageUptodate(page)) {
			error = lock_page_killable(page);
			if (unlikely(error))
				goto readpage_error;
			if (!PageUptodate(page)) {
				if (page->mapping == NULL) {
					/*
					 * invalidate_inode_pages got it
					 */
					unlock_page(page);
					page_cache_release(page);
					goto find_page;
				}
				unlock_page(page);
				shrink_readahead_size_eio(filp, ra);
				error = -EIO;
				goto readpage_error;
			}
			unlock_page(page);
		}

		goto page_ok;

readpage_error:
		/* UHHUH! A synchronous read error occurred. Report it */
		desc->error = error;
		page_cache_release(page);
		goto out;

no_cached_page:
		/*
		 * Ok, it wasn't cached, so we need to create a new
		 * page..
		 */
		page = page_cache_alloc_cold(mapping);
		if (!page) {
			desc->error = -ENOMEM;
			goto out;
		}
		error = add_to_page_cache_lru(page, mapping,
						index, GFP_KERNEL);
		if (error) {
			page_cache_release(page);
			if (error == -EEXIST)
				goto find_page;
			desc->error = error;
			goto out;
		}
		goto readpage;
	}

out:
	ra->prev_pos = prev_index;
	ra->prev_pos <<= PAGE_CACHE_SHIFT;
	ra->prev_pos |= prev_offset;

	*ppos = ((loff_t)index << PAGE_CACHE_SHIFT) + offset;
	file_accessed(filp);
}

int file_read_actor(read_descriptor_t *desc, struct page *page,
			unsigned long offset, unsigned long size)
{
	char *kaddr;
	unsigned long left, count = desc->count;

	if (size > count)
		size = count;

	/*
	 * Faults on the destination of a read are common, so do it before
	 * taking the kmap.
	 */
	if (!fault_in_pages_writeable(desc->arg.buf, size)) {
		kaddr = kmap_atomic(page, KM_USER0);
		left = __copy_to_user_inatomic(desc->arg.buf,
						kaddr + offset, size);
		kunmap_atomic(kaddr, KM_USER0);
		if (left == 0)
			goto success;
	}

	/* Do it the slow way */
	kaddr = kmap(page);
	left = __copy_to_user(desc->arg.buf, kaddr + offset, size);
	kunmap(page);

	if (left) {
		size -= left;
		desc->error = -EFAULT;
	}
success:
	desc->count = count - size;
	desc->written += size;
	desc->arg.buf += size;
	return size;
}

/*
 * Performs necessary checks before doing a write
 * @iov:	io vector request
 * @nr_segs:	number of segments in the iovec
 * @count:	number of bytes to write
 * @access_flags: type of access: %VERIFY_READ or %VERIFY_WRITE
 *
 * Adjust number of segments and amount of bytes to write (nr_segs should be
 * properly initialized first). Returns appropriate error code that caller
 * should return or zero in case that write should be allowed.
 */
int generic_segment_checks(const struct iovec *iov,
			unsigned long *nr_segs, size_t *count, int access_flags)
{
	unsigned long   seg;
	size_t cnt = 0;
	for (seg = 0; seg < *nr_segs; seg++) {
		const struct iovec *iv = &iov[seg];

		/*
		 * If any segment has a negative length, or the cumulative
		 * length ever wraps negative then return -EINVAL.
		 */
		cnt += iv->iov_len;
		if (unlikely((ssize_t)(cnt|iv->iov_len) < 0))
			return -EINVAL;
		if (access_ok(access_flags, iv->iov_base, iv->iov_len))
			continue;
		if (seg == 0)
			return -EFAULT;
		*nr_segs = seg;
		cnt -= iv->iov_len;	/* This segment is no good */
		break;
	}
	*count = cnt;
	return 0;
}
EXPORT_SYMBOL(generic_segment_checks);

/**
 * generic_file_aio_read - generic filesystem read routine
 * @iocb:	kernel I/O control block
 * @iov:	io vector request
 * @nr_segs:	number of segments in the iovec
 * @pos:	current file position
 *
 * This is the "read()" routine for all filesystems
 * that can use the page cache directly.
 */
ssize_t
generic_file_aio_read(struct kiocb *iocb, const struct iovec *iov,
		unsigned long nr_segs, loff_t pos)
{
	struct file *filp = iocb->ki_filp;
	ssize_t retval;
	unsigned long seg;
	size_t count;
	loff_t *ppos = &iocb->ki_pos;

	count = 0;
	retval = generic_segment_checks(iov, &nr_segs, &count, VERIFY_WRITE);
	if (retval)
		return retval;

	/* coalesce the iovecs and go direct-to-BIO for O_DIRECT */
	if (filp->f_flags & O_DIRECT) {
		loff_t size;
		struct address_space *mapping;
		struct inode *inode;

		mapping = filp->f_mapping;
		inode = mapping->host;
		if (!count)
			goto out; /* skip atime */
		size = i_size_read(inode);
		if (pos < size) {
			retval = filemap_write_and_wait_range(mapping, pos,
					pos + iov_length(iov, nr_segs) - 1);
			if (!retval) {
				retval = mapping->a_ops->direct_IO(READ, iocb,
							iov, pos, nr_segs);
			}
			if (retval > 0)
				*ppos = pos + retval;
			if (retval) {
				file_accessed(filp);
				goto out;
			}
		}
	}

	for (seg = 0; seg < nr_segs; seg++) {
		read_descriptor_t desc;

		desc.written = 0;
		desc.arg.buf = iov[seg].iov_base;
		desc.count = iov[seg].iov_len;
		if (desc.count == 0)
			continue;
		desc.error = 0;
		do_generic_file_read(filp, ppos, &desc, file_read_actor);
		retval += desc.written;
		if (desc.error) {
			retval = retval ?: desc.error;
			break;
		}
		if (desc.count > 0)
			break;
	}
out:
	return retval;
}
EXPORT_SYMBOL(generic_file_aio_read);

static ssize_t
do_readahead(struct address_space *mapping, struct file *filp,
	     pgoff_t index, unsigned long nr)
{
	if (!mapping || !mapping->a_ops || !mapping->a_ops->readpage)
		return -EINVAL;

	force_page_cache_readahead(mapping, filp, index,
					max_sane_readahead(nr));
	return 0;
}

SYSCALL_DEFINE(readahead)(int fd, loff_t offset, size_t count)
{
	ssize_t ret;
	struct file *file;

	ret = -EBADF;
	file = fget(fd);
	if (file) {
		if (file->f_mode & FMODE_READ) {
			struct address_space *mapping = file->f_mapping;
			pgoff_t start = offset >> PAGE_CACHE_SHIFT;
			pgoff_t end = (offset + count - 1) >> PAGE_CACHE_SHIFT;
			unsigned long len = end - start + 1;
			ret = do_readahead(mapping, file, start, len);
		}
		fput(file);
	}
	return ret;
}
#ifdef CONFIG_HAVE_SYSCALL_WRAPPERS
asmlinkage long SyS_readahead(long fd, loff_t offset, long count)
{
	return SYSC_readahead((int) fd, offset, (size_t) count);
}
SYSCALL_ALIAS(sys_readahead, SyS_readahead);
#endif

#ifdef CONFIG_MMU
/**
 * page_cache_read - adds requested page to the page cache if not already there
 * @file:	file to read
 * @offset:	page index
 *
 * This adds the requested page to the page cache if it isn't already there,
 * and schedules an I/O to read in its contents from disk.
 */
static int page_cache_read(struct file *file, pgoff_t offset)
{
	struct address_space *mapping = file->f_mapping;
	struct page *page; 
	int ret;

	do {
		page = page_cache_alloc_cold(mapping);
		if (!page)
			return -ENOMEM;

		ret = add_to_page_cache_lru(page, mapping, offset, GFP_KERNEL);
		if (ret == 0)
			ret = mapping->a_ops->readpage(file, page);
		else if (ret == -EEXIST)
			ret = 0; /* losing race to add is OK */

		page_cache_release(page);

	} while (ret == AOP_TRUNCATED_PAGE);
		
	return ret;
}

#define MMAP_LOTSAMISS  (100)

/**
 * filemap_fault - read in file data for page fault handling
 * @vma:	vma in which the fault was taken
 * @vmf:	struct vm_fault containing details of the fault
 *
 * filemap_fault() is invoked via the vma operations vector for a
 * mapped memory region to read in file data during a page fault.
 *
 * The goto's are kind of ugly, but this streamlines the normal case of having
 * it in the page cache, and handles the special cases reasonably without
 * having a lot of duplicated code.
 */
int filemap_fault(struct vm_area_struct *vma, struct vm_fault *vmf)
{
	int error;
	struct file *file = vma->vm_file;
	struct address_space *mapping = file->f_mapping;
	struct file_ra_state *ra = &file->f_ra;
	struct inode *inode = mapping->host;
	struct page *page;
	pgoff_t size;
	int did_readaround = 0;
	int ret = 0;

	size = (i_size_read(inode) + PAGE_CACHE_SIZE - 1) >> PAGE_CACHE_SHIFT;
	if (vmf->pgoff >= size)
		return VM_FAULT_SIGBUS;

	/* If we don't want any read-ahead, don't bother */
	if (VM_RandomReadHint(vma))
		goto no_cached_page;

	/*
	 * Do we have something in the page cache already?
	 */
retry_find:
	page = find_lock_page(mapping, vmf->pgoff);
	/*
	 * For sequential accesses, we use the generic readahead logic.
	 */
	if (VM_SequentialReadHint(vma)) {
		if (!page) {
			page_cache_sync_readahead(mapping, ra, file,
							   vmf->pgoff, 1);
			page = find_lock_page(mapping, vmf->pgoff);
			if (!page)
				goto no_cached_page;
		}
		if (PageReadahead(page)) {
			page_cache_async_readahead(mapping, ra, file, page,
							   vmf->pgoff, 1);
		}
	}

	if (!page) {
		unsigned long ra_pages;

		ra->mmap_miss++;

		/*
		 * Do we miss much more than hit in this file? If so,
		 * stop bothering with read-ahead. It will only hurt.
		 */
		if (ra->mmap_miss > MMAP_LOTSAMISS)
			goto no_cached_page;

		/*
		 * To keep the pgmajfault counter straight, we need to
		 * check did_readaround, as this is an inner loop.
		 */
		if (!did_readaround) {
			ret = VM_FAULT_MAJOR;
			count_vm_event(PGMAJFAULT);
		}
		did_readaround = 1;
		ra_pages = max_sane_readahead(file->f_ra.ra_pages);
		if (ra_pages) {
			pgoff_t start = 0;

			if (vmf->pgoff > ra_pages / 2)
				start = vmf->pgoff - ra_pages / 2;
			do_page_cache_readahead(mapping, file, start, ra_pages);
		}
		page = find_lock_page(mapping, vmf->pgoff);
		if (!page)
			goto no_cached_page;
	}

	if (!did_readaround)
		ra->mmap_miss--;

	/*
	 * We have a locked page in the page cache, now we need to check
	 * that it's up-to-date. If not, it is going to be due to an error.
	 */
	if (unlikely(!PageUptodate(page)))
		goto page_not_uptodate;

	/* Must recheck i_size under page lock */
	size = (i_size_read(inode) + PAGE_CACHE_SIZE - 1) >> PAGE_CACHE_SHIFT;
	if (unlikely(vmf->pgoff >= size)) {
		unlock_page(page);
		page_cache_release(page);
		return VM_FAULT_SIGBUS;
	}

	/*
	 * Found the page and have a reference on it.
	 */
	ra->prev_pos = (loff_t)page->index << PAGE_CACHE_SHIFT;
	vmf->page = page;
	return ret | VM_FAULT_LOCKED;

no_cached_page:
	/*
	 * We're only likely to ever get here if MADV_RANDOM is in
	 * effect.
	 */
	error = page_cache_read(file, vmf->pgoff);

	/*
	 * The page we want has now been added to the page cache.
	 * In the unlikely event that someone removed it in the
	 * meantime, we'll just come back here and read it again.
	 */
	if (error >= 0)
		goto retry_find;

	/*
	 * An error return from page_cache_read can result if the
	 * system is low on memory, or a problem occurs while trying
	 * to schedule I/O.
	 */
	if (error == -ENOMEM)
		return VM_FAULT_OOM;
	return VM_FAULT_SIGBUS;

page_not_uptodate:
	/* IO error path */
	if (!did_readaround) {
		ret = VM_FAULT_MAJOR;
		count_vm_event(PGMAJFAULT);
	}

	/*
	 * Umm, take care of errors if the page isn't up-to-date.
	 * Try to re-read it _once_. We do this synchronously,
	 * because there really aren't any performance issues here
	 * and we need to check for errors.
	 */
	ClearPageError(page);
	error = mapping->a_ops->readpage(file, page);
	if (!error) {
		wait_on_page_locked(page);
		if (!PageUptodate(page))
			error = -EIO;
	}
	page_cache_release(page);

	if (!error || error == AOP_TRUNCATED_PAGE)
		goto retry_find;

	/* Things didn't work out. Return zero to tell the mm layer so. */
	shrink_readahead_size_eio(file, ra);
	return VM_FAULT_SIGBUS;
}
EXPORT_SYMBOL(filemap_fault);

struct vm_operations_struct generic_file_vm_ops = {
	.fault		= filemap_fault,
};

/* This is used for a general mmap of a disk file */

int generic_file_mmap(struct file * file, struct vm_area_struct * vma)
{
	struct address_space *mapping = file->f_mapping;

	if (!mapping->a_ops->readpage)
		return -ENOEXEC;
	file_accessed(file);
	vma->vm_ops = &generic_file_vm_ops;
	vma->vm_flags |= VM_CAN_NONLINEAR;
	return 0;
}

/*
 * This is for filesystems which do not implement ->writepage.
 */
int generic_file_readonly_mmap(struct file *file, struct vm_area_struct *vma)
{
	if ((vma->vm_flags & VM_SHARED) && (vma->vm_flags & VM_MAYWRITE))
		return -EINVAL;
	return generic_file_mmap(file, vma);
}
#else
int generic_file_mmap(struct file * file, struct vm_area_struct * vma)
{
	return -ENOSYS;
}
int generic_file_readonly_mmap(struct file * file, struct vm_area_struct * vma)
{
	return -ENOSYS;
}
#endif /* CONFIG_MMU */

EXPORT_SYMBOL(generic_file_mmap);
EXPORT_SYMBOL(generic_file_readonly_mmap);

static struct page *__read_cache_page(struct address_space *mapping,
				pgoff_t index,
				int (*filler)(void *,struct page*),
				void *data)
{
	struct page *page;
	int err;
repeat:
	page = find_get_page(mapping, index);
	if (!page) {
		page = page_cache_alloc_cold(mapping);
		if (!page)
			return ERR_PTR(-ENOMEM);
		err = add_to_page_cache_lru(page, mapping, index, GFP_KERNEL);
		if (unlikely(err)) {
			page_cache_release(page);
			if (err == -EEXIST)
				goto repeat;
			/* Presumably ENOMEM for radix tree node */
			return ERR_PTR(err);
		}
		err = filler(data, page);
		if (err < 0) {
			page_cache_release(page);
			page = ERR_PTR(err);
		}
	}
	return page;
}

/**
 * read_cache_page_async - read into page cache, fill it if needed
 * @mapping:	the page's address_space
 * @index:	the page index
 * @filler:	function to perform the read
 * @data:	destination for read data
 *
 * Same as read_cache_page, but don't wait for page to become unlocked
 * after submitting it to the filler.
 *
 * Read into the page cache. If a page already exists, and PageUptodate() is
 * not set, try to fill the page but don't wait for it to become unlocked.
 *
 * If the page does not get brought uptodate, return -EIO.
 */
struct page *read_cache_page_async(struct address_space *mapping,
				pgoff_t index,
				int (*filler)(void *,struct page*),
				void *data)
{
	struct page *page;
	int err;

retry:
	page = __read_cache_page(mapping, index, filler, data);
	if (IS_ERR(page))
		return page;
	if (PageUptodate(page))
		goto out;

	lock_page(page);
	if (!page->mapping) {
		unlock_page(page);
		page_cache_release(page);
		goto retry;
	}
	if (PageUptodate(page)) {
		unlock_page(page);
		goto out;
	}
	err = filler(data, page);
	if (err < 0) {
		page_cache_release(page);
		return ERR_PTR(err);
	}
out:
	mark_page_accessed(page);
	return page;
}
EXPORT_SYMBOL(read_cache_page_async);

/**
 * read_cache_page - read into page cache, fill it if needed
 * @mapping:	the page's address_space
 * @index:	the page index
 * @filler:	function to perform the read
 * @data:	destination for read data
 *
 * Read into the page cache. If a page already exists, and PageUptodate() is
 * not set, try to fill the page then wait for it to become unlocked.
 *
 * If the page does not get brought uptodate, return -EIO.
 */
struct page *read_cache_page(struct address_space *mapping,
				pgoff_t index,
				int (*filler)(void *,struct page*),
				void *data)
{
	struct page *page;

	page = read_cache_page_async(mapping, index, filler, data);
	if (IS_ERR(page))
		goto out;
	wait_on_page_locked(page);
	if (!PageUptodate(page)) {
		page_cache_release(page);
		page = ERR_PTR(-EIO);
	}
 out:
	return page;
}
EXPORT_SYMBOL(read_cache_page);

/*
 * The logic we want is
 *
 *	if suid or (sgid and xgrp)
 *		remove privs
 */
int should_remove_suid(struct dentry *dentry)
{
	mode_t mode = dentry->d_inode->i_mode;
	int kill = 0;

	/* suid always must be killed */
	if (unlikely(mode & S_ISUID))
		kill = ATTR_KILL_SUID;

	/*
	 * sgid without any exec bits is just a mandatory locking mark; leave
	 * it alone.  If some exec bits are set, it's a real sgid; kill it.
	 */
	if (unlikely((mode & S_ISGID) && (mode & S_IXGRP)))
		kill |= ATTR_KILL_SGID;

	if (unlikely(kill && !capable(CAP_FSETID) && S_ISREG(mode)))
		return kill;

	return 0;
}
EXPORT_SYMBOL(should_remove_suid);

static int __remove_suid(struct dentry *dentry, int kill)
{
	struct iattr newattrs;

	newattrs.ia_valid = ATTR_FORCE | kill;
	return notify_change(dentry, &newattrs);
}

int file_remove_suid(struct file *file)
{
	struct dentry *dentry = file->f_path.dentry;
	int killsuid = should_remove_suid(dentry);
	int killpriv = security_inode_need_killpriv(dentry);
	int error = 0;

	if (killpriv < 0)
		return killpriv;
	if (killpriv)
		error = security_inode_killpriv(dentry);
	if (!error && killsuid)
		error = __remove_suid(dentry, killsuid);

	return error;
}
EXPORT_SYMBOL(file_remove_suid);

static size_t __iovec_copy_from_user_inatomic(char *vaddr,
			const struct iovec *iov, size_t base, size_t bytes)
{
	size_t copied = 0, left = 0, total = bytes;

	while (bytes) {
		char __user *buf = iov->iov_base + base;
		int copy = min(bytes, iov->iov_len - base);

		base = 0;
<<<<<<< HEAD
		left = __copy_from_user_inatomic_nocache(vaddr, buf, copy, total);
=======
		left = __copy_from_user_inatomic(vaddr, buf, copy);
>>>>>>> 0221c81b
		copied += copy;
		bytes -= copy;
		vaddr += copy;
		iov++;

		if (unlikely(left))
			break;
	}
	return copied - left;
}

/*
 * Copy as much as we can into the page and return the number of bytes which
 * were sucessfully copied.  If a fault is encountered then return the number of
 * bytes which were copied.
 */
size_t iov_iter_copy_from_user_atomic(struct page *page,
		struct iov_iter *i, unsigned long offset, size_t bytes)
{
	char *kaddr;
	size_t copied;

	BUG_ON(!in_atomic());
	kaddr = kmap_atomic(page, KM_USER0);
	if (likely(i->nr_segs == 1)) {
		int left;
		char __user *buf = i->iov->iov_base + i->iov_offset;
<<<<<<< HEAD

		left = __copy_from_user_inatomic_nocache(kaddr + offset,
							buf, bytes, bytes);
=======
		left = __copy_from_user_inatomic(kaddr + offset, buf, bytes);
>>>>>>> 0221c81b
		copied = bytes - left;
	} else {
		copied = __iovec_copy_from_user_inatomic(kaddr + offset,
						i->iov, i->iov_offset, bytes);
	}
	kunmap_atomic(kaddr, KM_USER0);

	return copied;
}
EXPORT_SYMBOL(iov_iter_copy_from_user_atomic);

/*
 * This has the same sideeffects and return value as
 * iov_iter_copy_from_user_atomic().
 * The difference is that it attempts to resolve faults.
 * Page must not be locked.
 */
size_t iov_iter_copy_from_user(struct page *page,
		struct iov_iter *i, unsigned long offset, size_t bytes)
{
	char *kaddr;
	size_t copied;

	kaddr = kmap(page);
	if (likely(i->nr_segs == 1)) {
		int left;
		char __user *buf = i->iov->iov_base + i->iov_offset;
<<<<<<< HEAD

		left = __copy_from_user_nocache(kaddr + offset, buf, bytes, bytes);
=======
		left = __copy_from_user(kaddr + offset, buf, bytes);
>>>>>>> 0221c81b
		copied = bytes - left;
	} else {
		copied = __iovec_copy_from_user_inatomic(kaddr + offset,
						i->iov, i->iov_offset, bytes);
	}
	kunmap(page);
	return copied;
}
EXPORT_SYMBOL(iov_iter_copy_from_user);

void iov_iter_advance(struct iov_iter *i, size_t bytes)
{
	BUG_ON(i->count < bytes);

	if (likely(i->nr_segs == 1)) {
		i->iov_offset += bytes;
		i->count -= bytes;
	} else {
		const struct iovec *iov = i->iov;
		size_t base = i->iov_offset;

		/*
		 * The !iov->iov_len check ensures we skip over unlikely
		 * zero-length segments (without overruning the iovec).
		 */
		while (bytes || unlikely(i->count && !iov->iov_len)) {
			int copy;

			copy = min(bytes, iov->iov_len - base);
			BUG_ON(!i->count || i->count < copy);
			i->count -= copy;
			bytes -= copy;
			base += copy;
			if (iov->iov_len == base) {
				iov++;
				base = 0;
			}
		}
		i->iov = iov;
		i->iov_offset = base;
	}
}
EXPORT_SYMBOL(iov_iter_advance);

/*
 * Fault in the first iovec of the given iov_iter, to a maximum length
 * of bytes. Returns 0 on success, or non-zero if the memory could not be
 * accessed (ie. because it is an invalid address).
 *
 * writev-intensive code may want this to prefault several iovecs -- that
 * would be possible (callers must not rely on the fact that _only_ the
 * first iovec will be faulted with the current implementation).
 */
int iov_iter_fault_in_readable(struct iov_iter *i, size_t bytes)
{
	char __user *buf = i->iov->iov_base + i->iov_offset;
	bytes = min(bytes, i->iov->iov_len - i->iov_offset);
	return fault_in_pages_readable(buf, bytes);
}
EXPORT_SYMBOL(iov_iter_fault_in_readable);

/*
 * Return the count of just the current iov_iter segment.
 */
size_t iov_iter_single_seg_count(struct iov_iter *i)
{
	const struct iovec *iov = i->iov;
	if (i->nr_segs == 1)
		return i->count;
	else
		return min(i->count, iov->iov_len - i->iov_offset);
}
EXPORT_SYMBOL(iov_iter_single_seg_count);

/*
 * Performs necessary checks before doing a write
 *
 * Can adjust writing position or amount of bytes to write.
 * Returns appropriate error code that caller should return or
 * zero in case that write should be allowed.
 */
inline int generic_write_checks(struct file *file, loff_t *pos, size_t *count, int isblk)
{
	struct inode *inode = file->f_mapping->host;
	unsigned long limit = current->signal->rlim[RLIMIT_FSIZE].rlim_cur;

        if (unlikely(*pos < 0))
                return -EINVAL;

	if (!isblk) {
		/* FIXME: this is for backwards compatibility with 2.4 */
		if (file->f_flags & O_APPEND)
                        *pos = i_size_read(inode);

		if (limit != RLIM_INFINITY) {
			if (*pos >= limit) {
				send_sig(SIGXFSZ, current, 0);
				return -EFBIG;
			}
			if (*count > limit - (typeof(limit))*pos) {
				*count = limit - (typeof(limit))*pos;
			}
		}
	}

	/*
	 * LFS rule
	 */
	if (unlikely(*pos + *count > MAX_NON_LFS &&
				!(file->f_flags & O_LARGEFILE))) {
		if (*pos >= MAX_NON_LFS) {
			return -EFBIG;
		}
		if (*count > MAX_NON_LFS - (unsigned long)*pos) {
			*count = MAX_NON_LFS - (unsigned long)*pos;
		}
	}

	/*
	 * Are we about to exceed the fs block limit ?
	 *
	 * If we have written data it becomes a short write.  If we have
	 * exceeded without writing data we send a signal and return EFBIG.
	 * Linus frestrict idea will clean these up nicely..
	 */
	if (likely(!isblk)) {
		if (unlikely(*pos >= inode->i_sb->s_maxbytes)) {
			if (*count || *pos > inode->i_sb->s_maxbytes) {
				return -EFBIG;
			}
			/* zero-length writes at ->s_maxbytes are OK */
		}

		if (unlikely(*pos + *count > inode->i_sb->s_maxbytes))
			*count = inode->i_sb->s_maxbytes - *pos;
	} else {
#ifdef CONFIG_BLOCK
		loff_t isize;
		if (bdev_read_only(I_BDEV(inode)))
			return -EPERM;
		isize = i_size_read(inode);
		if (*pos >= isize) {
			if (*count || *pos > isize)
				return -ENOSPC;
		}

		if (*pos + *count > isize)
			*count = isize - *pos;
#else
		return -EPERM;
#endif
	}
	return 0;
}
EXPORT_SYMBOL(generic_write_checks);

int pagecache_write_begin(struct file *file, struct address_space *mapping,
				loff_t pos, unsigned len, unsigned flags,
				struct page **pagep, void **fsdata)
{
	const struct address_space_operations *aops = mapping->a_ops;

	return aops->write_begin(file, mapping, pos, len, flags,
							pagep, fsdata);
}
EXPORT_SYMBOL(pagecache_write_begin);

int pagecache_write_end(struct file *file, struct address_space *mapping,
				loff_t pos, unsigned len, unsigned copied,
				struct page *page, void *fsdata)
{
	const struct address_space_operations *aops = mapping->a_ops;

	mark_page_accessed(page);
	return aops->write_end(file, mapping, pos, len, copied, page, fsdata);
}
EXPORT_SYMBOL(pagecache_write_end);

ssize_t
generic_file_direct_write(struct kiocb *iocb, const struct iovec *iov,
		unsigned long *nr_segs, loff_t pos, loff_t *ppos,
		size_t count, size_t ocount)
{
	struct file	*file = iocb->ki_filp;
	struct address_space *mapping = file->f_mapping;
	struct inode	*inode = mapping->host;
	ssize_t		written;
	size_t		write_len;
	pgoff_t		end;

	if (count != ocount)
		*nr_segs = iov_shorten((struct iovec *)iov, *nr_segs, count);

	write_len = iov_length(iov, *nr_segs);
	end = (pos + write_len - 1) >> PAGE_CACHE_SHIFT;

	written = filemap_write_and_wait_range(mapping, pos, pos + write_len - 1);
	if (written)
		goto out;

	/*
	 * After a write we want buffered reads to be sure to go to disk to get
	 * the new data.  We invalidate clean cached page from the region we're
	 * about to write.  We do this *before* the write so that we can return
	 * without clobbering -EIOCBQUEUED from ->direct_IO().
	 */
	if (mapping->nrpages) {
		written = invalidate_inode_pages2_range(mapping,
					pos >> PAGE_CACHE_SHIFT, end);
		/*
		 * If a page can not be invalidated, return 0 to fall back
		 * to buffered write.
		 */
		if (written) {
			if (written == -EBUSY)
				return 0;
			goto out;
		}
	}

	written = mapping->a_ops->direct_IO(WRITE, iocb, iov, pos, *nr_segs);

	/*
	 * Finally, try again to invalidate clean pages which might have been
	 * cached by non-direct readahead, or faulted in by get_user_pages()
	 * if the source of the write was an mmap'ed region of the file
	 * we're writing.  Either one is a pretty crazy thing to do,
	 * so we don't support it 100%.  If this invalidation
	 * fails, tough, the write still worked...
	 */
	if (mapping->nrpages) {
		invalidate_inode_pages2_range(mapping,
					      pos >> PAGE_CACHE_SHIFT, end);
	}

	if (written > 0) {
		loff_t end = pos + written;
		if (end > i_size_read(inode) && !S_ISBLK(inode->i_mode)) {
			i_size_write(inode,  end);
			mark_inode_dirty(inode);
		}
		*ppos = end;
	}

	/*
	 * Sync the fs metadata but not the minor inode changes and
	 * of course not the data as we did direct DMA for the IO.
	 * i_mutex is held, which protects generic_osync_inode() from
	 * livelocking.  AIO O_DIRECT ops attempt to sync metadata here.
	 */
out:
	if ((written >= 0 || written == -EIOCBQUEUED) &&
	    ((file->f_flags & O_SYNC) || IS_SYNC(inode))) {
		int err = generic_osync_inode(inode, mapping, OSYNC_METADATA);
		if (err < 0)
			written = err;
	}
	return written;
}
EXPORT_SYMBOL(generic_file_direct_write);

/*
 * Find or create a page at the given pagecache position. Return the locked
 * page. This function is specifically for buffered writes.
 */
struct page *grab_cache_page_write_begin(struct address_space *mapping,
					pgoff_t index, unsigned flags)
{
	int status;
	struct page *page;
	gfp_t gfp_notmask = 0;
	if (flags & AOP_FLAG_NOFS)
		gfp_notmask = __GFP_FS;
repeat:
	page = find_lock_page(mapping, index);
	if (likely(page))
		return page;

	page = __page_cache_alloc(mapping_gfp_mask(mapping) & ~gfp_notmask);
	if (!page)
		return NULL;
	status = add_to_page_cache_lru(page, mapping, index,
						GFP_KERNEL & ~gfp_notmask);
	if (unlikely(status)) {
		page_cache_release(page);
		if (status == -EEXIST)
			goto repeat;
		return NULL;
	}
	return page;
}
EXPORT_SYMBOL(grab_cache_page_write_begin);

static ssize_t generic_perform_write(struct file *file,
				struct iov_iter *i, loff_t pos)
{
	struct address_space *mapping = file->f_mapping;
	const struct address_space_operations *a_ops = mapping->a_ops;
	long status = 0;
	ssize_t written = 0;
	unsigned int flags = 0;

	/*
	 * Copies from kernel address space cannot fail (NFSD is a big user).
	 */
	if (segment_eq(get_fs(), KERNEL_DS))
		flags |= AOP_FLAG_UNINTERRUPTIBLE;

	do {
		struct page *page;
		pgoff_t index;		/* Pagecache index for current page */
		unsigned long offset;	/* Offset into pagecache page */
		unsigned long bytes;	/* Bytes to write to page */
		size_t copied;		/* Bytes copied from user */
		void *fsdata;

		offset = (pos & (PAGE_CACHE_SIZE - 1));
		index = pos >> PAGE_CACHE_SHIFT;
		bytes = min_t(unsigned long, PAGE_CACHE_SIZE - offset,
						iov_iter_count(i));

again:

		/*
		 * Bring in the user page that we will copy from _first_.
		 * Otherwise there's a nasty deadlock on copying from the
		 * same page as we're writing to, without it being marked
		 * up-to-date.
		 *
		 * Not only is this an optimisation, but it is also required
		 * to check that the address is actually valid, when atomic
		 * usercopies are used, below.
		 */
		if (unlikely(iov_iter_fault_in_readable(i, bytes))) {
			status = -EFAULT;
			break;
		}

		status = a_ops->write_begin(file, mapping, pos, bytes, flags,
						&page, &fsdata);
		if (unlikely(status))
			break;

		pagefault_disable();
		copied = iov_iter_copy_from_user_atomic(page, i, offset, bytes);
		pagefault_enable();
		flush_dcache_page(page);

		status = a_ops->write_end(file, mapping, pos, bytes, copied,
						page, fsdata);
		if (unlikely(status < 0))
			break;
		copied = status;

		cond_resched();

		iov_iter_advance(i, copied);
		if (unlikely(copied == 0)) {
			/*
			 * If we were unable to copy any data at all, we must
			 * fall back to a single segment length write.
			 *
			 * If we didn't fallback here, we could livelock
			 * because not all segments in the iov can be copied at
			 * once without a pagefault.
			 */
			bytes = min_t(unsigned long, PAGE_CACHE_SIZE - offset,
						iov_iter_single_seg_count(i));
			goto again;
		}
		pos += copied;
		written += copied;

		balance_dirty_pages_ratelimited(mapping);

	} while (iov_iter_count(i));

	return written ? written : status;
}

ssize_t
generic_file_buffered_write(struct kiocb *iocb, const struct iovec *iov,
		unsigned long nr_segs, loff_t pos, loff_t *ppos,
		size_t count, ssize_t written)
{
	struct file *file = iocb->ki_filp;
	struct address_space *mapping = file->f_mapping;
	const struct address_space_operations *a_ops = mapping->a_ops;
	struct inode *inode = mapping->host;
	ssize_t status;
	struct iov_iter i;

	iov_iter_init(&i, iov, nr_segs, count, written);
	status = generic_perform_write(file, &i, pos);

	if (likely(status >= 0)) {
		written += status;
		*ppos = pos + status;

		/*
		 * For now, when the user asks for O_SYNC, we'll actually give
		 * O_DSYNC
		 */
		if (unlikely((file->f_flags & O_SYNC) || IS_SYNC(inode))) {
			if (!a_ops->writepage || !is_sync_kiocb(iocb))
				status = generic_osync_inode(inode, mapping,
						OSYNC_METADATA|OSYNC_DATA);
		}
  	}
	
	/*
	 * If we get here for O_DIRECT writes then we must have fallen through
	 * to buffered writes (block instantiation inside i_size).  So we sync
	 * the file data here, to try to honour O_DIRECT expectations.
	 */
	if (unlikely(file->f_flags & O_DIRECT) && written)
		status = filemap_write_and_wait_range(mapping,
					pos, pos + written - 1);

	return written ? written : status;
}
EXPORT_SYMBOL(generic_file_buffered_write);

static ssize_t
__generic_file_aio_write_nolock(struct kiocb *iocb, const struct iovec *iov,
				unsigned long nr_segs, loff_t *ppos)
{
	struct file *file = iocb->ki_filp;
	struct address_space * mapping = file->f_mapping;
	size_t ocount;		/* original count */
	size_t count;		/* after file limit checks */
	struct inode 	*inode = mapping->host;
	loff_t		pos;
	ssize_t		written;
	ssize_t		err;

	ocount = 0;
	err = generic_segment_checks(iov, &nr_segs, &ocount, VERIFY_READ);
	if (err)
		return err;

	count = ocount;
	pos = *ppos;

	vfs_check_frozen(inode->i_sb, SB_FREEZE_WRITE);

	/* We can write back this queue in page reclaim */
	current->backing_dev_info = mapping->backing_dev_info;
	written = 0;

	err = generic_write_checks(file, &pos, &count, S_ISBLK(inode->i_mode));
	if (err)
		goto out;

	if (count == 0)
		goto out;

	err = file_remove_suid(file);
	if (err)
		goto out;

	file_update_time(file);

	/* coalesce the iovecs and go direct-to-BIO for O_DIRECT */
	if (unlikely(file->f_flags & O_DIRECT)) {
		loff_t endbyte;
		ssize_t written_buffered;

		written = generic_file_direct_write(iocb, iov, &nr_segs, pos,
							ppos, count, ocount);
		if (written < 0 || written == count)
			goto out;
		/*
		 * direct-io write to a hole: fall through to buffered I/O
		 * for completing the rest of the request.
		 */
		pos += written;
		count -= written;
		written_buffered = generic_file_buffered_write(iocb, iov,
						nr_segs, pos, ppos, count,
						written);
		/*
		 * If generic_file_buffered_write() retuned a synchronous error
		 * then we want to return the number of bytes which were
		 * direct-written, or the error code if that was zero.  Note
		 * that this differs from normal direct-io semantics, which
		 * will return -EFOO even if some bytes were written.
		 */
		if (written_buffered < 0) {
			err = written_buffered;
			goto out;
		}

		/*
		 * We need to ensure that the page cache pages are written to
		 * disk and invalidated to preserve the expected O_DIRECT
		 * semantics.
		 */
		endbyte = pos + written_buffered - written - 1;
		err = do_sync_mapping_range(file->f_mapping, pos, endbyte,
					    SYNC_FILE_RANGE_WAIT_BEFORE|
					    SYNC_FILE_RANGE_WRITE|
					    SYNC_FILE_RANGE_WAIT_AFTER);
		if (err == 0) {
			written = written_buffered;
			invalidate_mapping_pages(mapping,
						 pos >> PAGE_CACHE_SHIFT,
						 endbyte >> PAGE_CACHE_SHIFT);
		} else {
			/*
			 * We don't know how much we wrote, so just return
			 * the number of bytes which were direct-written
			 */
		}
	} else {
		written = generic_file_buffered_write(iocb, iov, nr_segs,
				pos, ppos, count, written);
	}
out:
	current->backing_dev_info = NULL;
	return written ? written : err;
}

ssize_t generic_file_aio_write_nolock(struct kiocb *iocb,
		const struct iovec *iov, unsigned long nr_segs, loff_t pos)
{
	struct file *file = iocb->ki_filp;
	struct address_space *mapping = file->f_mapping;
	struct inode *inode = mapping->host;
	ssize_t ret;

	BUG_ON(iocb->ki_pos != pos);

	ret = __generic_file_aio_write_nolock(iocb, iov, nr_segs,
			&iocb->ki_pos);

	if (ret > 0 && ((file->f_flags & O_SYNC) || IS_SYNC(inode))) {
		ssize_t err;

		err = sync_page_range_nolock(inode, mapping, pos, ret);
		if (err < 0)
			ret = err;
	}
	return ret;
}
EXPORT_SYMBOL(generic_file_aio_write_nolock);

ssize_t generic_file_aio_write(struct kiocb *iocb, const struct iovec *iov,
		unsigned long nr_segs, loff_t pos)
{
	struct file *file = iocb->ki_filp;
	struct address_space *mapping = file->f_mapping;
	struct inode *inode = mapping->host;
	ssize_t ret;

	BUG_ON(iocb->ki_pos != pos);

	mutex_lock(&inode->i_mutex);
	ret = __generic_file_aio_write_nolock(iocb, iov, nr_segs,
			&iocb->ki_pos);
	mutex_unlock(&inode->i_mutex);

	if (ret > 0 && ((file->f_flags & O_SYNC) || IS_SYNC(inode))) {
		ssize_t err;

		err = sync_page_range(inode, mapping, pos, ret);
		if (err < 0)
			ret = err;
	}
	return ret;
}
EXPORT_SYMBOL(generic_file_aio_write);

/**
 * try_to_release_page() - release old fs-specific metadata on a page
 *
 * @page: the page which the kernel is trying to free
 * @gfp_mask: memory allocation flags (and I/O mode)
 *
 * The address_space is to try to release any data against the page
 * (presumably at page->private).  If the release was successful, return `1'.
 * Otherwise return zero.
 *
 * This may also be called if PG_fscache is set on a page, indicating that the
 * page is known to the local caching routines.
 *
 * The @gfp_mask argument specifies whether I/O may be performed to release
 * this page (__GFP_IO), and whether the call may block (__GFP_WAIT & __GFP_FS).
 *
 */
int try_to_release_page(struct page *page, gfp_t gfp_mask)
{
	struct address_space * const mapping = page->mapping;

	BUG_ON(!PageLocked(page));
	if (PageWriteback(page))
		return 0;

	if (mapping && mapping->a_ops->releasepage)
		return mapping->a_ops->releasepage(page, gfp_mask);
	return try_to_free_buffers(page);
}

EXPORT_SYMBOL(try_to_release_page);<|MERGE_RESOLUTION|>--- conflicted
+++ resolved
@@ -1836,18 +1836,14 @@
 static size_t __iovec_copy_from_user_inatomic(char *vaddr,
 			const struct iovec *iov, size_t base, size_t bytes)
 {
-	size_t copied = 0, left = 0, total = bytes;
+	size_t copied = 0, left = 0;
 
 	while (bytes) {
 		char __user *buf = iov->iov_base + base;
 		int copy = min(bytes, iov->iov_len - base);
 
 		base = 0;
-<<<<<<< HEAD
-		left = __copy_from_user_inatomic_nocache(vaddr, buf, copy, total);
-=======
 		left = __copy_from_user_inatomic(vaddr, buf, copy);
->>>>>>> 0221c81b
 		copied += copy;
 		bytes -= copy;
 		vaddr += copy;
@@ -1875,13 +1871,7 @@
 	if (likely(i->nr_segs == 1)) {
 		int left;
 		char __user *buf = i->iov->iov_base + i->iov_offset;
-<<<<<<< HEAD
-
-		left = __copy_from_user_inatomic_nocache(kaddr + offset,
-							buf, bytes, bytes);
-=======
 		left = __copy_from_user_inatomic(kaddr + offset, buf, bytes);
->>>>>>> 0221c81b
 		copied = bytes - left;
 	} else {
 		copied = __iovec_copy_from_user_inatomic(kaddr + offset,
@@ -1909,12 +1899,7 @@
 	if (likely(i->nr_segs == 1)) {
 		int left;
 		char __user *buf = i->iov->iov_base + i->iov_offset;
-<<<<<<< HEAD
-
-		left = __copy_from_user_nocache(kaddr + offset, buf, bytes, bytes);
-=======
 		left = __copy_from_user(kaddr + offset, buf, bytes);
->>>>>>> 0221c81b
 		copied = bytes - left;
 	} else {
 		copied = __iovec_copy_from_user_inatomic(kaddr + offset,
