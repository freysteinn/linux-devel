/*
 *   fs/cifs/cifs_fs_sb.h
 *
 *   Copyright (c) International Business Machines  Corp., 2002,2004
 *   Author(s): Steve French (sfrench@us.ibm.com)
 *
 *   This library is free software; you can redistribute it and/or modify
 *   it under the terms of the GNU Lesser General Public License as published
 *   by the Free Software Foundation; either version 2.1 of the License, or
 *   (at your option) any later version.
 *
 *   This library is distributed in the hope that it will be useful,
 *   but WITHOUT ANY WARRANTY; without even the implied warranty of
 *   MERCHANTABILITY or FITNESS FOR A PARTICULAR PURPOSE.  See
 *   the GNU Lesser General Public License for more details.
 *
 */
#ifndef _CIFS_FS_SB_H
#define _CIFS_FS_SB_H

#define CIFS_MOUNT_NO_PERM      1 /* do not do client vfs_perm check */
<<<<<<< HEAD
#define CIFS_MOUNT_SET_UID      2 /* set current's euid in create etc. */
#define CIFS_MOUNT_SERVER_INUM  4 /* inode numbers from uniqueid from server */
=======
#define CIFS_MOUNT_SET_UID      2 /* set current->euid in create etc. */
#define CIFS_MOUNT_SERVER_INUM  4 /* inode numbers from uniqueid from server  */
>>>>>>> 359d67d6
#define CIFS_MOUNT_DIRECT_IO    8 /* do not write nor read through page cache */
#define CIFS_MOUNT_NO_XATTR     0x10  /* if set - disable xattr support       */
#define CIFS_MOUNT_MAP_SPECIAL_CHR 0x20 /* remap illegal chars in filenames   */
#define CIFS_MOUNT_POSIX_PATHS  0x40  /* Negotiate posix pathnames if possible*/
#define CIFS_MOUNT_UNX_EMUL     0x80  /* Network compat with SFUnix emulation */
#define CIFS_MOUNT_NO_BRL       0x100 /* No sending byte range locks to srv   */
#define CIFS_MOUNT_CIFS_ACL     0x200 /* send ACL requests to non-POSIX srv   */
#define CIFS_MOUNT_OVERR_UID    0x400 /* override uid returned from server    */
#define CIFS_MOUNT_OVERR_GID    0x800 /* override gid returned from server    */
#define CIFS_MOUNT_DYNPERM      0x1000 /* allow in-memory only mode setting   */
#define CIFS_MOUNT_NOPOSIXBRL   0x2000 /* mandatory not posix byte range lock */

struct cifs_sb_info {
	struct cifsTconInfo *tcon;	/* primary mount */
	struct list_head nested_tcon_q;
	struct nls_table *local_nls;
	unsigned int rsize;
	unsigned int wsize;
	uid_t	mnt_uid;
	gid_t	mnt_gid;
	mode_t	mnt_file_mode;
	mode_t	mnt_dir_mode;
	int     mnt_cifs_flags;
	int	prepathlen;
	char   *prepath; /* relative path under the share to mount to */
#ifdef CONFIG_CIFS_DFS_UPCALL
	char   *mountdata; /* mount options received at mount time */
#endif
};
#endif				/* _CIFS_FS_SB_H */<|MERGE_RESOLUTION|>--- conflicted
+++ resolved
@@ -19,13 +19,8 @@
 #define _CIFS_FS_SB_H
 
 #define CIFS_MOUNT_NO_PERM      1 /* do not do client vfs_perm check */
-<<<<<<< HEAD
 #define CIFS_MOUNT_SET_UID      2 /* set current's euid in create etc. */
-#define CIFS_MOUNT_SERVER_INUM  4 /* inode numbers from uniqueid from server */
-=======
-#define CIFS_MOUNT_SET_UID      2 /* set current->euid in create etc. */
 #define CIFS_MOUNT_SERVER_INUM  4 /* inode numbers from uniqueid from server  */
->>>>>>> 359d67d6
 #define CIFS_MOUNT_DIRECT_IO    8 /* do not write nor read through page cache */
 #define CIFS_MOUNT_NO_XATTR     0x10  /* if set - disable xattr support       */
 #define CIFS_MOUNT_MAP_SPECIAL_CHR 0x20 /* remap illegal chars in filenames   */
