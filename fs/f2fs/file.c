/*
 * fs/f2fs/file.c
 *
 * Copyright (c) 2012 Samsung Electronics Co., Ltd.
 *             http://www.samsung.com/
 *
 * This program is free software; you can redistribute it and/or modify
 * it under the terms of the GNU General Public License version 2 as
 * published by the Free Software Foundation.
 */
#include <linux/fs.h>
#include <linux/f2fs_fs.h>
#include <linux/stat.h>
#include <linux/buffer_head.h>
#include <linux/writeback.h>
#include <linux/blkdev.h>
#include <linux/falloc.h>
#include <linux/types.h>
#include <linux/compat.h>
#include <linux/uaccess.h>
#include <linux/mount.h>
#include <linux/pagevec.h>
#include <linux/uio.h>
#include <linux/uuid.h>
#include <linux/file.h>

#include "f2fs.h"
#include "node.h"
#include "segment.h"
#include "xattr.h"
#include "acl.h"
#include "gc.h"
#include "trace.h"
#include <trace/events/f2fs.h>

static int f2fs_filemap_fault(struct vm_fault *vmf)
{
	struct inode *inode = file_inode(vmf->vma->vm_file);
	int err;

	down_read(&F2FS_I(inode)->i_mmap_sem);
	err = filemap_fault(vmf);
	up_read(&F2FS_I(inode)->i_mmap_sem);

	return err;
}

static int f2fs_vm_page_mkwrite(struct vm_fault *vmf)
{
	struct page *page = vmf->page;
	struct inode *inode = file_inode(vmf->vma->vm_file);
	struct f2fs_sb_info *sbi = F2FS_I_SB(inode);
	struct dnode_of_data dn;
	int err;

	if (unlikely(f2fs_cp_error(sbi))) {
		err = -EIO;
		goto err;
	}

	sb_start_pagefault(inode->i_sb);

	f2fs_bug_on(sbi, f2fs_has_inline_data(inode));

	/* block allocation */
	f2fs_lock_op(sbi);
	set_new_dnode(&dn, inode, NULL, NULL, 0);
	err = f2fs_reserve_block(&dn, page->index);
	if (err) {
		f2fs_unlock_op(sbi);
		goto out;
	}
	f2fs_put_dnode(&dn);
	f2fs_unlock_op(sbi);

	f2fs_balance_fs(sbi, dn.node_changed);

	file_update_time(vmf->vma->vm_file);
	down_read(&F2FS_I(inode)->i_mmap_sem);
	lock_page(page);
	if (unlikely(page->mapping != inode->i_mapping ||
			page_offset(page) > i_size_read(inode) ||
			!PageUptodate(page))) {
		unlock_page(page);
		err = -EFAULT;
		goto out_sem;
	}

	/*
	 * check to see if the page is mapped already (no holes)
	 */
	if (PageMappedToDisk(page))
		goto mapped;

	/* page is wholly or partially inside EOF */
	if (((loff_t)(page->index + 1) << PAGE_SHIFT) >
						i_size_read(inode)) {
		unsigned offset;
		offset = i_size_read(inode) & ~PAGE_MASK;
		zero_user_segment(page, offset, PAGE_SIZE);
	}
	set_page_dirty(page);
	if (!PageUptodate(page))
		SetPageUptodate(page);

	f2fs_update_iostat(sbi, APP_MAPPED_IO, F2FS_BLKSIZE);

	trace_f2fs_vm_page_mkwrite(page, DATA);
mapped:
	/* fill the page */
	f2fs_wait_on_page_writeback(page, DATA, false);

	/* wait for GCed encrypted page writeback */
	if (f2fs_encrypted_file(inode))
		f2fs_wait_on_block_writeback(sbi, dn.data_blkaddr);

out_sem:
	up_read(&F2FS_I(inode)->i_mmap_sem);
out:
	sb_end_pagefault(inode->i_sb);
	f2fs_update_time(sbi, REQ_TIME);
err:
	return block_page_mkwrite_return(err);
}

static const struct vm_operations_struct f2fs_file_vm_ops = {
	.fault		= f2fs_filemap_fault,
	.map_pages	= filemap_map_pages,
	.page_mkwrite	= f2fs_vm_page_mkwrite,
};

static int get_parent_ino(struct inode *inode, nid_t *pino)
{
	struct dentry *dentry;

	inode = igrab(inode);
	dentry = d_find_any_alias(inode);
	iput(inode);
	if (!dentry)
		return 0;

	*pino = parent_ino(dentry);
	dput(dentry);
	return 1;
}

static inline enum cp_reason_type need_do_checkpoint(struct inode *inode)
{
	struct f2fs_sb_info *sbi = F2FS_I_SB(inode);
	enum cp_reason_type cp_reason = CP_NO_NEEDED;

	if (!S_ISREG(inode->i_mode))
		cp_reason = CP_NON_REGULAR;
	else if (inode->i_nlink != 1)
		cp_reason = CP_HARDLINK;
	else if (is_sbi_flag_set(sbi, SBI_NEED_CP))
		cp_reason = CP_SB_NEED_CP;
	else if (file_wrong_pino(inode))
		cp_reason = CP_WRONG_PINO;
	else if (!space_for_roll_forward(sbi))
		cp_reason = CP_NO_SPC_ROLL;
	else if (!is_checkpointed_node(sbi, F2FS_I(inode)->i_pino))
		cp_reason = CP_NODE_NEED_CP;
	else if (test_opt(sbi, FASTBOOT))
		cp_reason = CP_FASTBOOT_MODE;
	else if (sbi->active_logs == 2)
		cp_reason = CP_SPEC_LOG_NUM;
<<<<<<< HEAD
=======
	else if (need_dentry_mark(sbi, inode->i_ino) &&
		exist_written_data(sbi, F2FS_I(inode)->i_pino, TRANS_DIR_INO))
		cp_reason = CP_RECOVER_DIR;
>>>>>>> 661e50bc

	return cp_reason;
}

static bool need_inode_page_update(struct f2fs_sb_info *sbi, nid_t ino)
{
	struct page *i = find_get_page(NODE_MAPPING(sbi), ino);
	bool ret = false;
	/* But we need to avoid that there are some inode updates */
	if ((i && PageDirty(i)) || need_inode_block_update(sbi, ino))
		ret = true;
	f2fs_put_page(i, 0);
	return ret;
}

static void try_to_fix_pino(struct inode *inode)
{
	struct f2fs_inode_info *fi = F2FS_I(inode);
	nid_t pino;

	down_write(&fi->i_sem);
	if (file_wrong_pino(inode) && inode->i_nlink == 1 &&
			get_parent_ino(inode, &pino)) {
		f2fs_i_pino_write(inode, pino);
		file_got_pino(inode);
	}
	up_write(&fi->i_sem);
}

static int f2fs_do_sync_file(struct file *file, loff_t start, loff_t end,
						int datasync, bool atomic)
{
	struct inode *inode = file->f_mapping->host;
	struct f2fs_sb_info *sbi = F2FS_I_SB(inode);
	nid_t ino = inode->i_ino;
	int ret = 0;
	enum cp_reason_type cp_reason = 0;
	struct writeback_control wbc = {
		.sync_mode = WB_SYNC_ALL,
		.nr_to_write = LONG_MAX,
		.for_reclaim = 0,
	};

	if (unlikely(f2fs_readonly(inode->i_sb)))
		return 0;

	trace_f2fs_sync_file_enter(inode);

	/* if fdatasync is triggered, let's do in-place-update */
	if (datasync || get_dirty_pages(inode) <= SM_I(sbi)->min_fsync_blocks)
		set_inode_flag(inode, FI_NEED_IPU);
	ret = file_write_and_wait_range(file, start, end);
	clear_inode_flag(inode, FI_NEED_IPU);

	if (ret) {
		trace_f2fs_sync_file_exit(inode, cp_reason, datasync, ret);
		return ret;
	}

	/* if the inode is dirty, let's recover all the time */
	if (!f2fs_skip_inode_update(inode, datasync)) {
		f2fs_write_inode(inode, NULL);
		goto go_write;
	}

	/*
	 * if there is no written data, don't waste time to write recovery info.
	 */
	if (!is_inode_flag_set(inode, FI_APPEND_WRITE) &&
			!exist_written_data(sbi, ino, APPEND_INO)) {

		/* it may call write_inode just prior to fsync */
		if (need_inode_page_update(sbi, ino))
			goto go_write;

		if (is_inode_flag_set(inode, FI_UPDATE_WRITE) ||
				exist_written_data(sbi, ino, UPDATE_INO))
			goto flush_out;
		goto out;
	}
go_write:
	/*
	 * Both of fdatasync() and fsync() are able to be recovered from
	 * sudden-power-off.
	 */
	down_read(&F2FS_I(inode)->i_sem);
	cp_reason = need_do_checkpoint(inode);
	up_read(&F2FS_I(inode)->i_sem);

	if (cp_reason) {
		/* all the dirty node pages should be flushed for POR */
		ret = f2fs_sync_fs(inode->i_sb, 1);

		/*
		 * We've secured consistency through sync_fs. Following pino
		 * will be used only for fsynced inodes after checkpoint.
		 */
		try_to_fix_pino(inode);
		clear_inode_flag(inode, FI_APPEND_WRITE);
		clear_inode_flag(inode, FI_UPDATE_WRITE);
		goto out;
	}
sync_nodes:
	ret = fsync_node_pages(sbi, inode, &wbc, atomic);
	if (ret)
		goto out;

	/* if cp_error was enabled, we should avoid infinite loop */
	if (unlikely(f2fs_cp_error(sbi))) {
		ret = -EIO;
		goto out;
	}

	if (need_inode_block_update(sbi, ino)) {
		f2fs_mark_inode_dirty_sync(inode, true);
		f2fs_write_inode(inode, NULL);
		goto sync_nodes;
	}

	/*
	 * If it's atomic_write, it's just fine to keep write ordering. So
	 * here we don't need to wait for node write completion, since we use
	 * node chain which serializes node blocks. If one of node writes are
	 * reordered, we can see simply broken chain, resulting in stopping
	 * roll-forward recovery. It means we'll recover all or none node blocks
	 * given fsync mark.
	 */
	if (!atomic) {
		ret = wait_on_node_pages_writeback(sbi, ino);
		if (ret)
			goto out;
	}

	/* once recovery info is written, don't need to tack this */
	remove_ino_entry(sbi, ino, APPEND_INO);
	clear_inode_flag(inode, FI_APPEND_WRITE);
flush_out:
	if (!atomic)
		ret = f2fs_issue_flush(sbi, inode->i_ino);
	if (!ret) {
		remove_ino_entry(sbi, ino, UPDATE_INO);
		clear_inode_flag(inode, FI_UPDATE_WRITE);
		remove_ino_entry(sbi, ino, FLUSH_INO);
	}
	f2fs_update_time(sbi, REQ_TIME);
out:
	trace_f2fs_sync_file_exit(inode, cp_reason, datasync, ret);
	f2fs_trace_ios(NULL, 1);
	return ret;
}

int f2fs_sync_file(struct file *file, loff_t start, loff_t end, int datasync)
{
	if (unlikely(f2fs_cp_error(F2FS_I_SB(file_inode(file)))))
		return -EIO;
	return f2fs_do_sync_file(file, start, end, datasync, false);
}

static pgoff_t __get_first_dirty_index(struct address_space *mapping,
						pgoff_t pgofs, int whence)
{
	struct page *page;
	int nr_pages;

	if (whence != SEEK_DATA)
		return 0;

	/* find first dirty page index */
	nr_pages = find_get_pages_tag(mapping, &pgofs, PAGECACHE_TAG_DIRTY,
				      1, &page);
	if (!nr_pages)
		return ULONG_MAX;
	pgofs = page->index;
	put_page(page);
	return pgofs;
}

static bool __found_offset(block_t blkaddr, pgoff_t dirty, pgoff_t pgofs,
							int whence)
{
	switch (whence) {
	case SEEK_DATA:
		if ((blkaddr == NEW_ADDR && dirty == pgofs) ||
			(blkaddr != NEW_ADDR && blkaddr != NULL_ADDR))
			return true;
		break;
	case SEEK_HOLE:
		if (blkaddr == NULL_ADDR)
			return true;
		break;
	}
	return false;
}

static loff_t f2fs_seek_block(struct file *file, loff_t offset, int whence)
{
	struct inode *inode = file->f_mapping->host;
	loff_t maxbytes = inode->i_sb->s_maxbytes;
	struct dnode_of_data dn;
	pgoff_t pgofs, end_offset, dirty;
	loff_t data_ofs = offset;
	loff_t isize;
	int err = 0;

	inode_lock(inode);

	isize = i_size_read(inode);
	if (offset >= isize)
		goto fail;

	/* handle inline data case */
	if (f2fs_has_inline_data(inode) || f2fs_has_inline_dentry(inode)) {
		if (whence == SEEK_HOLE)
			data_ofs = isize;
		goto found;
	}

	pgofs = (pgoff_t)(offset >> PAGE_SHIFT);

	dirty = __get_first_dirty_index(inode->i_mapping, pgofs, whence);

	for (; data_ofs < isize; data_ofs = (loff_t)pgofs << PAGE_SHIFT) {
		set_new_dnode(&dn, inode, NULL, NULL, 0);
		err = get_dnode_of_data(&dn, pgofs, LOOKUP_NODE);
		if (err && err != -ENOENT) {
			goto fail;
		} else if (err == -ENOENT) {
			/* direct node does not exists */
			if (whence == SEEK_DATA) {
				pgofs = get_next_page_offset(&dn, pgofs);
				continue;
			} else {
				goto found;
			}
		}

		end_offset = ADDRS_PER_PAGE(dn.node_page, inode);

		/* find data/hole in dnode block */
		for (; dn.ofs_in_node < end_offset;
				dn.ofs_in_node++, pgofs++,
				data_ofs = (loff_t)pgofs << PAGE_SHIFT) {
			block_t blkaddr;
			blkaddr = datablock_addr(dn.inode,
					dn.node_page, dn.ofs_in_node);

			if (__found_offset(blkaddr, dirty, pgofs, whence)) {
				f2fs_put_dnode(&dn);
				goto found;
			}
		}
		f2fs_put_dnode(&dn);
	}

	if (whence == SEEK_DATA)
		goto fail;
found:
	if (whence == SEEK_HOLE && data_ofs > isize)
		data_ofs = isize;
	inode_unlock(inode);
	return vfs_setpos(file, data_ofs, maxbytes);
fail:
	inode_unlock(inode);
	return -ENXIO;
}

static loff_t f2fs_llseek(struct file *file, loff_t offset, int whence)
{
	struct inode *inode = file->f_mapping->host;
	loff_t maxbytes = inode->i_sb->s_maxbytes;

	switch (whence) {
	case SEEK_SET:
	case SEEK_CUR:
	case SEEK_END:
		return generic_file_llseek_size(file, offset, whence,
						maxbytes, i_size_read(inode));
	case SEEK_DATA:
	case SEEK_HOLE:
		if (offset < 0)
			return -ENXIO;
		return f2fs_seek_block(file, offset, whence);
	}

	return -EINVAL;
}

static int f2fs_file_mmap(struct file *file, struct vm_area_struct *vma)
{
	struct inode *inode = file_inode(file);
	int err;

	if (unlikely(f2fs_cp_error(F2FS_I_SB(inode))))
		return -EIO;

	/* we don't need to use inline_data strictly */
	err = f2fs_convert_inline_inode(inode);
	if (err)
		return err;

	file_accessed(file);
	vma->vm_ops = &f2fs_file_vm_ops;
	return 0;
}

static int f2fs_file_open(struct inode *inode, struct file *filp)
{
	int err = fscrypt_file_open(inode, filp);

	if (err)
		return err;
	return dquot_file_open(inode, filp);
}

void truncate_data_blocks_range(struct dnode_of_data *dn, int count)
{
	struct f2fs_sb_info *sbi = F2FS_I_SB(dn->inode);
	struct f2fs_node *raw_node;
	int nr_free = 0, ofs = dn->ofs_in_node, len = count;
	__le32 *addr;
	int base = 0;

	if (IS_INODE(dn->node_page) && f2fs_has_extra_attr(dn->inode))
		base = get_extra_isize(dn->inode);

	raw_node = F2FS_NODE(dn->node_page);
	addr = blkaddr_in_node(raw_node) + base + ofs;

	for (; count > 0; count--, addr++, dn->ofs_in_node++) {
		block_t blkaddr = le32_to_cpu(*addr);
		if (blkaddr == NULL_ADDR)
			continue;

		dn->data_blkaddr = NULL_ADDR;
		set_data_blkaddr(dn);
		invalidate_blocks(sbi, blkaddr);
		if (dn->ofs_in_node == 0 && IS_INODE(dn->node_page))
			clear_inode_flag(dn->inode, FI_FIRST_BLOCK_WRITTEN);
		nr_free++;
	}

	if (nr_free) {
		pgoff_t fofs;
		/*
		 * once we invalidate valid blkaddr in range [ofs, ofs + count],
		 * we will invalidate all blkaddr in the whole range.
		 */
		fofs = start_bidx_of_node(ofs_of_node(dn->node_page),
							dn->inode) + ofs;
		f2fs_update_extent_cache_range(dn, fofs, 0, len);
		dec_valid_block_count(sbi, dn->inode, nr_free);
	}
	dn->ofs_in_node = ofs;

	f2fs_update_time(sbi, REQ_TIME);
	trace_f2fs_truncate_data_blocks_range(dn->inode, dn->nid,
					 dn->ofs_in_node, nr_free);
}

void truncate_data_blocks(struct dnode_of_data *dn)
{
	truncate_data_blocks_range(dn, ADDRS_PER_BLOCK);
}

static int truncate_partial_data_page(struct inode *inode, u64 from,
								bool cache_only)
{
	unsigned offset = from & (PAGE_SIZE - 1);
	pgoff_t index = from >> PAGE_SHIFT;
	struct address_space *mapping = inode->i_mapping;
	struct page *page;

	if (!offset && !cache_only)
		return 0;

	if (cache_only) {
		page = find_lock_page(mapping, index);
		if (page && PageUptodate(page))
			goto truncate_out;
		f2fs_put_page(page, 1);
		return 0;
	}

	page = get_lock_data_page(inode, index, true);
	if (IS_ERR(page))
		return PTR_ERR(page) == -ENOENT ? 0 : PTR_ERR(page);
truncate_out:
	f2fs_wait_on_page_writeback(page, DATA, true);
	zero_user(page, offset, PAGE_SIZE - offset);

	/* An encrypted inode should have a key and truncate the last page. */
	f2fs_bug_on(F2FS_I_SB(inode), cache_only && f2fs_encrypted_inode(inode));
	if (!cache_only)
		set_page_dirty(page);
	f2fs_put_page(page, 1);
	return 0;
}

int truncate_blocks(struct inode *inode, u64 from, bool lock)
{
	struct f2fs_sb_info *sbi = F2FS_I_SB(inode);
	unsigned int blocksize = inode->i_sb->s_blocksize;
	struct dnode_of_data dn;
	pgoff_t free_from;
	int count = 0, err = 0;
	struct page *ipage;
	bool truncate_page = false;

	trace_f2fs_truncate_blocks_enter(inode, from);

	free_from = (pgoff_t)F2FS_BYTES_TO_BLK(from + blocksize - 1);

	if (free_from >= sbi->max_file_blocks)
		goto free_partial;

	if (lock)
		f2fs_lock_op(sbi);

	ipage = get_node_page(sbi, inode->i_ino);
	if (IS_ERR(ipage)) {
		err = PTR_ERR(ipage);
		goto out;
	}

	if (f2fs_has_inline_data(inode)) {
		truncate_inline_inode(inode, ipage, from);
		f2fs_put_page(ipage, 1);
		truncate_page = true;
		goto out;
	}

	set_new_dnode(&dn, inode, ipage, NULL, 0);
	err = get_dnode_of_data(&dn, free_from, LOOKUP_NODE_RA);
	if (err) {
		if (err == -ENOENT)
			goto free_next;
		goto out;
	}

	count = ADDRS_PER_PAGE(dn.node_page, inode);

	count -= dn.ofs_in_node;
	f2fs_bug_on(sbi, count < 0);

	if (dn.ofs_in_node || IS_INODE(dn.node_page)) {
		truncate_data_blocks_range(&dn, count);
		free_from += count;
	}

	f2fs_put_dnode(&dn);
free_next:
	err = truncate_inode_blocks(inode, free_from);
out:
	if (lock)
		f2fs_unlock_op(sbi);
free_partial:
	/* lastly zero out the first data page */
	if (!err)
		err = truncate_partial_data_page(inode, from, truncate_page);

	trace_f2fs_truncate_blocks_exit(inode, err);
	return err;
}

int f2fs_truncate(struct inode *inode)
{
	int err;

	if (unlikely(f2fs_cp_error(F2FS_I_SB(inode))))
		return -EIO;

	if (!(S_ISREG(inode->i_mode) || S_ISDIR(inode->i_mode) ||
				S_ISLNK(inode->i_mode)))
		return 0;

	trace_f2fs_truncate(inode);

#ifdef CONFIG_F2FS_FAULT_INJECTION
	if (time_to_inject(F2FS_I_SB(inode), FAULT_TRUNCATE)) {
		f2fs_show_injection_info(FAULT_TRUNCATE);
		return -EIO;
	}
#endif
	/* we should check inline_data size */
	if (!f2fs_may_inline_data(inode)) {
		err = f2fs_convert_inline_inode(inode);
		if (err)
			return err;
	}

	err = truncate_blocks(inode, i_size_read(inode), true);
	if (err)
		return err;

	inode->i_mtime = inode->i_ctime = current_time(inode);
	f2fs_mark_inode_dirty_sync(inode, false);
	return 0;
}

int f2fs_getattr(const struct path *path, struct kstat *stat,
		 u32 request_mask, unsigned int query_flags)
{
	struct inode *inode = d_inode(path->dentry);
	struct f2fs_inode_info *fi = F2FS_I(inode);
	struct f2fs_inode *ri;
	unsigned int flags;

	if (f2fs_has_extra_attr(inode) &&
			f2fs_sb_has_inode_crtime(inode->i_sb) &&
			F2FS_FITS_IN_INODE(ri, fi->i_extra_isize, i_crtime)) {
		stat->result_mask |= STATX_BTIME;
		stat->btime.tv_sec = fi->i_crtime.tv_sec;
		stat->btime.tv_nsec = fi->i_crtime.tv_nsec;
	}

	flags = fi->i_flags & (FS_FL_USER_VISIBLE | FS_PROJINHERIT_FL);
	if (flags & FS_APPEND_FL)
		stat->attributes |= STATX_ATTR_APPEND;
	if (flags & FS_COMPR_FL)
		stat->attributes |= STATX_ATTR_COMPRESSED;
	if (f2fs_encrypted_inode(inode))
		stat->attributes |= STATX_ATTR_ENCRYPTED;
	if (flags & FS_IMMUTABLE_FL)
		stat->attributes |= STATX_ATTR_IMMUTABLE;
	if (flags & FS_NODUMP_FL)
		stat->attributes |= STATX_ATTR_NODUMP;

	stat->attributes_mask |= (STATX_ATTR_APPEND |
				  STATX_ATTR_COMPRESSED |
				  STATX_ATTR_ENCRYPTED |
				  STATX_ATTR_IMMUTABLE |
				  STATX_ATTR_NODUMP);

	generic_fillattr(inode, stat);

	/* we need to show initial sectors used for inline_data/dentries */
	if ((S_ISREG(inode->i_mode) && f2fs_has_inline_data(inode)) ||
					f2fs_has_inline_dentry(inode))
		stat->blocks += (stat->size + 511) >> 9;

	return 0;
}

#ifdef CONFIG_F2FS_FS_POSIX_ACL
static void __setattr_copy(struct inode *inode, const struct iattr *attr)
{
	unsigned int ia_valid = attr->ia_valid;

	if (ia_valid & ATTR_UID)
		inode->i_uid = attr->ia_uid;
	if (ia_valid & ATTR_GID)
		inode->i_gid = attr->ia_gid;
	if (ia_valid & ATTR_ATIME)
		inode->i_atime = timespec_trunc(attr->ia_atime,
						inode->i_sb->s_time_gran);
	if (ia_valid & ATTR_MTIME)
		inode->i_mtime = timespec_trunc(attr->ia_mtime,
						inode->i_sb->s_time_gran);
	if (ia_valid & ATTR_CTIME)
		inode->i_ctime = timespec_trunc(attr->ia_ctime,
						inode->i_sb->s_time_gran);
	if (ia_valid & ATTR_MODE) {
		umode_t mode = attr->ia_mode;

		if (!in_group_p(inode->i_gid) && !capable(CAP_FSETID))
			mode &= ~S_ISGID;
		set_acl_inode(inode, mode);
	}
}
#else
#define __setattr_copy setattr_copy
#endif

int f2fs_setattr(struct dentry *dentry, struct iattr *attr)
{
	struct inode *inode = d_inode(dentry);
	int err;
	bool size_changed = false;

	if (unlikely(f2fs_cp_error(F2FS_I_SB(inode))))
		return -EIO;

	err = setattr_prepare(dentry, attr);
	if (err)
		return err;

	err = fscrypt_prepare_setattr(dentry, attr);
	if (err)
		return err;

	if (is_quota_modification(inode, attr)) {
		err = dquot_initialize(inode);
		if (err)
			return err;
	}
	if ((attr->ia_valid & ATTR_UID &&
		!uid_eq(attr->ia_uid, inode->i_uid)) ||
		(attr->ia_valid & ATTR_GID &&
		!gid_eq(attr->ia_gid, inode->i_gid))) {
		err = dquot_transfer(inode, attr);
		if (err)
			return err;
	}

	if (attr->ia_valid & ATTR_SIZE) {
		if (attr->ia_size <= i_size_read(inode)) {
			down_write(&F2FS_I(inode)->i_mmap_sem);
			truncate_setsize(inode, attr->ia_size);
			err = f2fs_truncate(inode);
			up_write(&F2FS_I(inode)->i_mmap_sem);
			if (err)
				return err;
		} else {
			/*
			 * do not trim all blocks after i_size if target size is
			 * larger than i_size.
			 */
			down_write(&F2FS_I(inode)->i_mmap_sem);
			truncate_setsize(inode, attr->ia_size);
			up_write(&F2FS_I(inode)->i_mmap_sem);

			/* should convert inline inode here */
			if (!f2fs_may_inline_data(inode)) {
				err = f2fs_convert_inline_inode(inode);
				if (err)
					return err;
			}
			inode->i_mtime = inode->i_ctime = current_time(inode);
		}

		down_write(&F2FS_I(inode)->i_sem);
		F2FS_I(inode)->last_disk_size = i_size_read(inode);
		up_write(&F2FS_I(inode)->i_sem);

		size_changed = true;
	}

	__setattr_copy(inode, attr);

	if (attr->ia_valid & ATTR_MODE) {
		err = posix_acl_chmod(inode, get_inode_mode(inode));
		if (err || is_inode_flag_set(inode, FI_ACL_MODE)) {
			inode->i_mode = F2FS_I(inode)->i_acl_mode;
			clear_inode_flag(inode, FI_ACL_MODE);
		}
	}

	/* file size may changed here */
	f2fs_mark_inode_dirty_sync(inode, size_changed);

	/* inode change will produce dirty node pages flushed by checkpoint */
	f2fs_balance_fs(F2FS_I_SB(inode), true);

	return err;
}

const struct inode_operations f2fs_file_inode_operations = {
	.getattr	= f2fs_getattr,
	.setattr	= f2fs_setattr,
	.get_acl	= f2fs_get_acl,
	.set_acl	= f2fs_set_acl,
#ifdef CONFIG_F2FS_FS_XATTR
	.listxattr	= f2fs_listxattr,
#endif
	.fiemap		= f2fs_fiemap,
};

static int fill_zero(struct inode *inode, pgoff_t index,
					loff_t start, loff_t len)
{
	struct f2fs_sb_info *sbi = F2FS_I_SB(inode);
	struct page *page;

	if (!len)
		return 0;

	f2fs_balance_fs(sbi, true);

	f2fs_lock_op(sbi);
	page = get_new_data_page(inode, NULL, index, false);
	f2fs_unlock_op(sbi);

	if (IS_ERR(page))
		return PTR_ERR(page);

	f2fs_wait_on_page_writeback(page, DATA, true);
	zero_user(page, start, len);
	set_page_dirty(page);
	f2fs_put_page(page, 1);
	return 0;
}

int truncate_hole(struct inode *inode, pgoff_t pg_start, pgoff_t pg_end)
{
	int err;

	while (pg_start < pg_end) {
		struct dnode_of_data dn;
		pgoff_t end_offset, count;

		set_new_dnode(&dn, inode, NULL, NULL, 0);
		err = get_dnode_of_data(&dn, pg_start, LOOKUP_NODE);
		if (err) {
			if (err == -ENOENT) {
				pg_start = get_next_page_offset(&dn, pg_start);
				continue;
			}
			return err;
		}

		end_offset = ADDRS_PER_PAGE(dn.node_page, inode);
		count = min(end_offset - dn.ofs_in_node, pg_end - pg_start);

		f2fs_bug_on(F2FS_I_SB(inode), count == 0 || count > end_offset);

		truncate_data_blocks_range(&dn, count);
		f2fs_put_dnode(&dn);

		pg_start += count;
	}
	return 0;
}

static int punch_hole(struct inode *inode, loff_t offset, loff_t len)
{
	pgoff_t pg_start, pg_end;
	loff_t off_start, off_end;
	int ret;

	ret = f2fs_convert_inline_inode(inode);
	if (ret)
		return ret;

	pg_start = ((unsigned long long) offset) >> PAGE_SHIFT;
	pg_end = ((unsigned long long) offset + len) >> PAGE_SHIFT;

	off_start = offset & (PAGE_SIZE - 1);
	off_end = (offset + len) & (PAGE_SIZE - 1);

	if (pg_start == pg_end) {
		ret = fill_zero(inode, pg_start, off_start,
						off_end - off_start);
		if (ret)
			return ret;
	} else {
		if (off_start) {
			ret = fill_zero(inode, pg_start++, off_start,
						PAGE_SIZE - off_start);
			if (ret)
				return ret;
		}
		if (off_end) {
			ret = fill_zero(inode, pg_end, 0, off_end);
			if (ret)
				return ret;
		}

		if (pg_start < pg_end) {
			struct address_space *mapping = inode->i_mapping;
			loff_t blk_start, blk_end;
			struct f2fs_sb_info *sbi = F2FS_I_SB(inode);

			f2fs_balance_fs(sbi, true);

			blk_start = (loff_t)pg_start << PAGE_SHIFT;
			blk_end = (loff_t)pg_end << PAGE_SHIFT;
			down_write(&F2FS_I(inode)->i_mmap_sem);
			truncate_inode_pages_range(mapping, blk_start,
					blk_end - 1);

			f2fs_lock_op(sbi);
			ret = truncate_hole(inode, pg_start, pg_end);
			f2fs_unlock_op(sbi);
			up_write(&F2FS_I(inode)->i_mmap_sem);
		}
	}

	return ret;
}

static int __read_out_blkaddrs(struct inode *inode, block_t *blkaddr,
				int *do_replace, pgoff_t off, pgoff_t len)
{
	struct f2fs_sb_info *sbi = F2FS_I_SB(inode);
	struct dnode_of_data dn;
	int ret, done, i;

next_dnode:
	set_new_dnode(&dn, inode, NULL, NULL, 0);
	ret = get_dnode_of_data(&dn, off, LOOKUP_NODE_RA);
	if (ret && ret != -ENOENT) {
		return ret;
	} else if (ret == -ENOENT) {
		if (dn.max_level == 0)
			return -ENOENT;
		done = min((pgoff_t)ADDRS_PER_BLOCK - dn.ofs_in_node, len);
		blkaddr += done;
		do_replace += done;
		goto next;
	}

	done = min((pgoff_t)ADDRS_PER_PAGE(dn.node_page, inode) -
							dn.ofs_in_node, len);
	for (i = 0; i < done; i++, blkaddr++, do_replace++, dn.ofs_in_node++) {
		*blkaddr = datablock_addr(dn.inode,
					dn.node_page, dn.ofs_in_node);
		if (!is_checkpointed_data(sbi, *blkaddr)) {

			if (test_opt(sbi, LFS)) {
				f2fs_put_dnode(&dn);
				return -ENOTSUPP;
			}

			/* do not invalidate this block address */
			f2fs_update_data_blkaddr(&dn, NULL_ADDR);
			*do_replace = 1;
		}
	}
	f2fs_put_dnode(&dn);
next:
	len -= done;
	off += done;
	if (len)
		goto next_dnode;
	return 0;
}

static int __roll_back_blkaddrs(struct inode *inode, block_t *blkaddr,
				int *do_replace, pgoff_t off, int len)
{
	struct f2fs_sb_info *sbi = F2FS_I_SB(inode);
	struct dnode_of_data dn;
	int ret, i;

	for (i = 0; i < len; i++, do_replace++, blkaddr++) {
		if (*do_replace == 0)
			continue;

		set_new_dnode(&dn, inode, NULL, NULL, 0);
		ret = get_dnode_of_data(&dn, off + i, LOOKUP_NODE_RA);
		if (ret) {
			dec_valid_block_count(sbi, inode, 1);
			invalidate_blocks(sbi, *blkaddr);
		} else {
			f2fs_update_data_blkaddr(&dn, *blkaddr);
		}
		f2fs_put_dnode(&dn);
	}
	return 0;
}

static int __clone_blkaddrs(struct inode *src_inode, struct inode *dst_inode,
			block_t *blkaddr, int *do_replace,
			pgoff_t src, pgoff_t dst, pgoff_t len, bool full)
{
	struct f2fs_sb_info *sbi = F2FS_I_SB(src_inode);
	pgoff_t i = 0;
	int ret;

	while (i < len) {
		if (blkaddr[i] == NULL_ADDR && !full) {
			i++;
			continue;
		}

		if (do_replace[i] || blkaddr[i] == NULL_ADDR) {
			struct dnode_of_data dn;
			struct node_info ni;
			size_t new_size;
			pgoff_t ilen;

			set_new_dnode(&dn, dst_inode, NULL, NULL, 0);
			ret = get_dnode_of_data(&dn, dst + i, ALLOC_NODE);
			if (ret)
				return ret;

			get_node_info(sbi, dn.nid, &ni);
			ilen = min((pgoff_t)
				ADDRS_PER_PAGE(dn.node_page, dst_inode) -
						dn.ofs_in_node, len - i);
			do {
				dn.data_blkaddr = datablock_addr(dn.inode,
						dn.node_page, dn.ofs_in_node);
				truncate_data_blocks_range(&dn, 1);

				if (do_replace[i]) {
					f2fs_i_blocks_write(src_inode,
							1, false, false);
					f2fs_i_blocks_write(dst_inode,
							1, true, false);
					f2fs_replace_block(sbi, &dn, dn.data_blkaddr,
					blkaddr[i], ni.version, true, false);

					do_replace[i] = 0;
				}
				dn.ofs_in_node++;
				i++;
				new_size = (dst + i) << PAGE_SHIFT;
				if (dst_inode->i_size < new_size)
					f2fs_i_size_write(dst_inode, new_size);
			} while (--ilen && (do_replace[i] || blkaddr[i] == NULL_ADDR));

			f2fs_put_dnode(&dn);
		} else {
			struct page *psrc, *pdst;

			psrc = get_lock_data_page(src_inode, src + i, true);
			if (IS_ERR(psrc))
				return PTR_ERR(psrc);
			pdst = get_new_data_page(dst_inode, NULL, dst + i,
								true);
			if (IS_ERR(pdst)) {
				f2fs_put_page(psrc, 1);
				return PTR_ERR(pdst);
			}
			f2fs_copy_page(psrc, pdst);
			set_page_dirty(pdst);
			f2fs_put_page(pdst, 1);
			f2fs_put_page(psrc, 1);

			ret = truncate_hole(src_inode, src + i, src + i + 1);
			if (ret)
				return ret;
			i++;
		}
	}
	return 0;
}

static int __exchange_data_block(struct inode *src_inode,
			struct inode *dst_inode, pgoff_t src, pgoff_t dst,
			pgoff_t len, bool full)
{
	block_t *src_blkaddr;
	int *do_replace;
	pgoff_t olen;
	int ret;

	while (len) {
		olen = min((pgoff_t)4 * ADDRS_PER_BLOCK, len);

		src_blkaddr = f2fs_kvzalloc(F2FS_I_SB(src_inode),
					sizeof(block_t) * olen, GFP_KERNEL);
		if (!src_blkaddr)
			return -ENOMEM;

		do_replace = f2fs_kvzalloc(F2FS_I_SB(src_inode),
					sizeof(int) * olen, GFP_KERNEL);
		if (!do_replace) {
			kvfree(src_blkaddr);
			return -ENOMEM;
		}

		ret = __read_out_blkaddrs(src_inode, src_blkaddr,
					do_replace, src, olen);
		if (ret)
			goto roll_back;

		ret = __clone_blkaddrs(src_inode, dst_inode, src_blkaddr,
					do_replace, src, dst, olen, full);
		if (ret)
			goto roll_back;

		src += olen;
		dst += olen;
		len -= olen;

		kvfree(src_blkaddr);
		kvfree(do_replace);
	}
	return 0;

roll_back:
	__roll_back_blkaddrs(src_inode, src_blkaddr, do_replace, src, len);
	kvfree(src_blkaddr);
	kvfree(do_replace);
	return ret;
}

static int f2fs_do_collapse(struct inode *inode, pgoff_t start, pgoff_t end)
{
	struct f2fs_sb_info *sbi = F2FS_I_SB(inode);
	pgoff_t nrpages = (i_size_read(inode) + PAGE_SIZE - 1) / PAGE_SIZE;
	int ret;

	f2fs_balance_fs(sbi, true);
	f2fs_lock_op(sbi);

	f2fs_drop_extent_tree(inode);

	ret = __exchange_data_block(inode, inode, end, start, nrpages - end, true);
	f2fs_unlock_op(sbi);
	return ret;
}

static int f2fs_collapse_range(struct inode *inode, loff_t offset, loff_t len)
{
	pgoff_t pg_start, pg_end;
	loff_t new_size;
	int ret;

	if (offset + len >= i_size_read(inode))
		return -EINVAL;

	/* collapse range should be aligned to block size of f2fs. */
	if (offset & (F2FS_BLKSIZE - 1) || len & (F2FS_BLKSIZE - 1))
		return -EINVAL;

	ret = f2fs_convert_inline_inode(inode);
	if (ret)
		return ret;

	pg_start = offset >> PAGE_SHIFT;
	pg_end = (offset + len) >> PAGE_SHIFT;

	/* avoid gc operation during block exchange */
	down_write(&F2FS_I(inode)->dio_rwsem[WRITE]);

	down_write(&F2FS_I(inode)->i_mmap_sem);
	/* write out all dirty pages from offset */
	ret = filemap_write_and_wait_range(inode->i_mapping, offset, LLONG_MAX);
	if (ret)
		goto out_unlock;

	/* avoid gc operation during block exchange */
	down_write(&F2FS_I(inode)->dio_rwsem[WRITE]);

	truncate_pagecache(inode, offset);

	ret = f2fs_do_collapse(inode, pg_start, pg_end);
	if (ret)
		goto out_unlock;

	/* write out all moved pages, if possible */
	filemap_write_and_wait_range(inode->i_mapping, offset, LLONG_MAX);
	truncate_pagecache(inode, offset);

	new_size = i_size_read(inode) - len;
	truncate_pagecache(inode, new_size);

	ret = truncate_blocks(inode, new_size, true);
	if (!ret)
		f2fs_i_size_write(inode, new_size);
out_unlock:
<<<<<<< HEAD
	up_write(&F2FS_I(inode)->dio_rwsem[WRITE]);
out:
=======
>>>>>>> 661e50bc
	up_write(&F2FS_I(inode)->i_mmap_sem);
	up_write(&F2FS_I(inode)->dio_rwsem[WRITE]);
	return ret;
}

static int f2fs_do_zero_range(struct dnode_of_data *dn, pgoff_t start,
								pgoff_t end)
{
	struct f2fs_sb_info *sbi = F2FS_I_SB(dn->inode);
	pgoff_t index = start;
	unsigned int ofs_in_node = dn->ofs_in_node;
	blkcnt_t count = 0;
	int ret;

	for (; index < end; index++, dn->ofs_in_node++) {
		if (datablock_addr(dn->inode, dn->node_page,
					dn->ofs_in_node) == NULL_ADDR)
			count++;
	}

	dn->ofs_in_node = ofs_in_node;
	ret = reserve_new_blocks(dn, count);
	if (ret)
		return ret;

	dn->ofs_in_node = ofs_in_node;
	for (index = start; index < end; index++, dn->ofs_in_node++) {
		dn->data_blkaddr = datablock_addr(dn->inode,
					dn->node_page, dn->ofs_in_node);
		/*
		 * reserve_new_blocks will not guarantee entire block
		 * allocation.
		 */
		if (dn->data_blkaddr == NULL_ADDR) {
			ret = -ENOSPC;
			break;
		}
		if (dn->data_blkaddr != NEW_ADDR) {
			invalidate_blocks(sbi, dn->data_blkaddr);
			dn->data_blkaddr = NEW_ADDR;
			set_data_blkaddr(dn);
		}
	}

	f2fs_update_extent_cache_range(dn, start, 0, index - start);

	return ret;
}

static int f2fs_zero_range(struct inode *inode, loff_t offset, loff_t len,
								int mode)
{
	struct f2fs_sb_info *sbi = F2FS_I_SB(inode);
	struct address_space *mapping = inode->i_mapping;
	pgoff_t index, pg_start, pg_end;
	loff_t new_size = i_size_read(inode);
	loff_t off_start, off_end;
	int ret = 0;

	ret = inode_newsize_ok(inode, (len + offset));
	if (ret)
		return ret;

	ret = f2fs_convert_inline_inode(inode);
	if (ret)
		return ret;

	down_write(&F2FS_I(inode)->i_mmap_sem);
	ret = filemap_write_and_wait_range(mapping, offset, offset + len - 1);
	if (ret)
		goto out_sem;

	truncate_pagecache_range(inode, offset, offset + len - 1);

	pg_start = ((unsigned long long) offset) >> PAGE_SHIFT;
	pg_end = ((unsigned long long) offset + len) >> PAGE_SHIFT;

	off_start = offset & (PAGE_SIZE - 1);
	off_end = (offset + len) & (PAGE_SIZE - 1);

	if (pg_start == pg_end) {
		ret = fill_zero(inode, pg_start, off_start,
						off_end - off_start);
		if (ret)
			goto out_sem;

		new_size = max_t(loff_t, new_size, offset + len);
	} else {
		if (off_start) {
			ret = fill_zero(inode, pg_start++, off_start,
						PAGE_SIZE - off_start);
			if (ret)
				goto out_sem;

			new_size = max_t(loff_t, new_size,
					(loff_t)pg_start << PAGE_SHIFT);
		}

		for (index = pg_start; index < pg_end;) {
			struct dnode_of_data dn;
			unsigned int end_offset;
			pgoff_t end;

			f2fs_lock_op(sbi);

			set_new_dnode(&dn, inode, NULL, NULL, 0);
			ret = get_dnode_of_data(&dn, index, ALLOC_NODE);
			if (ret) {
				f2fs_unlock_op(sbi);
				goto out;
			}

			end_offset = ADDRS_PER_PAGE(dn.node_page, inode);
			end = min(pg_end, end_offset - dn.ofs_in_node + index);

			ret = f2fs_do_zero_range(&dn, index, end);
			f2fs_put_dnode(&dn);
			f2fs_unlock_op(sbi);

			f2fs_balance_fs(sbi, dn.node_changed);

			if (ret)
				goto out;

			index = end;
			new_size = max_t(loff_t, new_size,
					(loff_t)index << PAGE_SHIFT);
		}

		if (off_end) {
			ret = fill_zero(inode, pg_end, 0, off_end);
			if (ret)
				goto out;

			new_size = max_t(loff_t, new_size, offset + len);
		}
	}

out:
	if (!(mode & FALLOC_FL_KEEP_SIZE) && i_size_read(inode) < new_size)
		f2fs_i_size_write(inode, new_size);
out_sem:
	up_write(&F2FS_I(inode)->i_mmap_sem);

	return ret;
}

static int f2fs_insert_range(struct inode *inode, loff_t offset, loff_t len)
{
	struct f2fs_sb_info *sbi = F2FS_I_SB(inode);
	pgoff_t nr, pg_start, pg_end, delta, idx;
	loff_t new_size;
	int ret = 0;

	new_size = i_size_read(inode) + len;
	ret = inode_newsize_ok(inode, new_size);
	if (ret)
		return ret;

	if (offset >= i_size_read(inode))
		return -EINVAL;

	/* insert range should be aligned to block size of f2fs. */
	if (offset & (F2FS_BLKSIZE - 1) || len & (F2FS_BLKSIZE - 1))
		return -EINVAL;

	ret = f2fs_convert_inline_inode(inode);
	if (ret)
		return ret;

	f2fs_balance_fs(sbi, true);

	/* avoid gc operation during block exchange */
	down_write(&F2FS_I(inode)->dio_rwsem[WRITE]);

	down_write(&F2FS_I(inode)->i_mmap_sem);
	ret = truncate_blocks(inode, i_size_read(inode), true);
	if (ret)
		goto out;

	/* write out all dirty pages from offset */
	ret = filemap_write_and_wait_range(inode->i_mapping, offset, LLONG_MAX);
	if (ret)
		goto out;

	/* avoid gc operation during block exchange */
	down_write(&F2FS_I(inode)->dio_rwsem[WRITE]);

	truncate_pagecache(inode, offset);

	pg_start = offset >> PAGE_SHIFT;
	pg_end = (offset + len) >> PAGE_SHIFT;
	delta = pg_end - pg_start;
	idx = (i_size_read(inode) + PAGE_SIZE - 1) / PAGE_SIZE;

	while (!ret && idx > pg_start) {
		nr = idx - pg_start;
		if (nr > delta)
			nr = delta;
		idx -= nr;

		f2fs_lock_op(sbi);
		f2fs_drop_extent_tree(inode);

		ret = __exchange_data_block(inode, inode, idx,
					idx + delta, nr, false);
		f2fs_unlock_op(sbi);
	}

	/* write out all moved pages, if possible */
	filemap_write_and_wait_range(inode->i_mapping, offset, LLONG_MAX);
	truncate_pagecache(inode, offset);

	if (!ret)
		f2fs_i_size_write(inode, new_size);

	up_write(&F2FS_I(inode)->dio_rwsem[WRITE]);
out:
	up_write(&F2FS_I(inode)->i_mmap_sem);
	up_write(&F2FS_I(inode)->dio_rwsem[WRITE]);
	return ret;
}

static int expand_inode_data(struct inode *inode, loff_t offset,
					loff_t len, int mode)
{
	struct f2fs_sb_info *sbi = F2FS_I_SB(inode);
	struct f2fs_map_blocks map = { .m_next_pgofs = NULL,
			.m_next_extent = NULL, .m_seg_type = NO_CHECK_TYPE };
	pgoff_t pg_end;
	loff_t new_size = i_size_read(inode);
	loff_t off_end;
	int err;

	err = inode_newsize_ok(inode, (len + offset));
	if (err)
		return err;

	err = f2fs_convert_inline_inode(inode);
	if (err)
		return err;

	f2fs_balance_fs(sbi, true);

	pg_end = ((unsigned long long)offset + len) >> PAGE_SHIFT;
	off_end = (offset + len) & (PAGE_SIZE - 1);

	map.m_lblk = ((unsigned long long)offset) >> PAGE_SHIFT;
	map.m_len = pg_end - map.m_lblk;
	if (off_end)
		map.m_len++;

	err = f2fs_map_blocks(inode, &map, 1, F2FS_GET_BLOCK_PRE_AIO);
	if (err) {
		pgoff_t last_off;

		if (!map.m_len)
			return err;

		last_off = map.m_lblk + map.m_len - 1;

		/* update new size to the failed position */
		new_size = (last_off == pg_end) ? offset + len:
					(loff_t)(last_off + 1) << PAGE_SHIFT;
	} else {
		new_size = ((loff_t)pg_end << PAGE_SHIFT) + off_end;
	}

	if (new_size > i_size_read(inode)) {
		if (mode & FALLOC_FL_KEEP_SIZE)
			file_set_keep_isize(inode);
		else
			f2fs_i_size_write(inode, new_size);
	}

	return err;
}

static long f2fs_fallocate(struct file *file, int mode,
				loff_t offset, loff_t len)
{
	struct inode *inode = file_inode(file);
	long ret = 0;

	if (unlikely(f2fs_cp_error(F2FS_I_SB(inode))))
		return -EIO;

	/* f2fs only support ->fallocate for regular file */
	if (!S_ISREG(inode->i_mode))
		return -EINVAL;

	if (f2fs_encrypted_inode(inode) &&
		(mode & (FALLOC_FL_COLLAPSE_RANGE | FALLOC_FL_INSERT_RANGE)))
		return -EOPNOTSUPP;

	if (mode & ~(FALLOC_FL_KEEP_SIZE | FALLOC_FL_PUNCH_HOLE |
			FALLOC_FL_COLLAPSE_RANGE | FALLOC_FL_ZERO_RANGE |
			FALLOC_FL_INSERT_RANGE))
		return -EOPNOTSUPP;

	inode_lock(inode);

	if (mode & FALLOC_FL_PUNCH_HOLE) {
		if (offset >= inode->i_size)
			goto out;

		ret = punch_hole(inode, offset, len);
	} else if (mode & FALLOC_FL_COLLAPSE_RANGE) {
		ret = f2fs_collapse_range(inode, offset, len);
	} else if (mode & FALLOC_FL_ZERO_RANGE) {
		ret = f2fs_zero_range(inode, offset, len, mode);
	} else if (mode & FALLOC_FL_INSERT_RANGE) {
		ret = f2fs_insert_range(inode, offset, len);
	} else {
		ret = expand_inode_data(inode, offset, len, mode);
	}

	if (!ret) {
		inode->i_mtime = inode->i_ctime = current_time(inode);
		f2fs_mark_inode_dirty_sync(inode, false);
		f2fs_update_time(F2FS_I_SB(inode), REQ_TIME);
	}

out:
	inode_unlock(inode);

	trace_f2fs_fallocate(inode, mode, offset, len, ret);
	return ret;
}

static int f2fs_release_file(struct inode *inode, struct file *filp)
{
	/*
	 * f2fs_relase_file is called at every close calls. So we should
	 * not drop any inmemory pages by close called by other process.
	 */
	if (!(filp->f_mode & FMODE_WRITE) ||
			atomic_read(&inode->i_writecount) != 1)
		return 0;

	/* some remained atomic pages should discarded */
	if (f2fs_is_atomic_file(inode))
		drop_inmem_pages(inode);
	if (f2fs_is_volatile_file(inode)) {
		clear_inode_flag(inode, FI_VOLATILE_FILE);
		stat_dec_volatile_write(inode);
		set_inode_flag(inode, FI_DROP_CACHE);
		filemap_fdatawrite(inode->i_mapping);
		clear_inode_flag(inode, FI_DROP_CACHE);
	}
	return 0;
}

static int f2fs_file_flush(struct file *file, fl_owner_t id)
{
	struct inode *inode = file_inode(file);

	/*
	 * If the process doing a transaction is crashed, we should do
	 * roll-back. Otherwise, other reader/write can see corrupted database
	 * until all the writers close its file. Since this should be done
	 * before dropping file lock, it needs to do in ->flush.
	 */
	if (f2fs_is_atomic_file(inode) &&
			F2FS_I(inode)->inmem_task == current)
		drop_inmem_pages(inode);
	return 0;
}

static int f2fs_ioc_getflags(struct file *filp, unsigned long arg)
{
	struct inode *inode = file_inode(filp);
	struct f2fs_inode_info *fi = F2FS_I(inode);
	unsigned int flags = fi->i_flags &
			(FS_FL_USER_VISIBLE | FS_PROJINHERIT_FL);
	return put_user(flags, (int __user *)arg);
}

static int __f2fs_ioc_setflags(struct inode *inode, unsigned int flags)
{
	struct f2fs_inode_info *fi = F2FS_I(inode);
	unsigned int oldflags;

	/* Is it quota file? Do not allow user to mess with it */
	if (IS_NOQUOTA(inode))
		return -EPERM;

	flags = f2fs_mask_flags(inode->i_mode, flags);

	oldflags = fi->i_flags;

	if ((flags ^ oldflags) & (FS_APPEND_FL | FS_IMMUTABLE_FL))
		if (!capable(CAP_LINUX_IMMUTABLE))
			return -EPERM;

	flags = flags & (FS_FL_USER_MODIFIABLE | FS_PROJINHERIT_FL);
	flags |= oldflags & ~(FS_FL_USER_MODIFIABLE | FS_PROJINHERIT_FL);
	fi->i_flags = flags;

	if (fi->i_flags & FS_PROJINHERIT_FL)
		set_inode_flag(inode, FI_PROJ_INHERIT);
	else
		clear_inode_flag(inode, FI_PROJ_INHERIT);

	inode->i_ctime = current_time(inode);
	f2fs_set_inode_flags(inode);
	f2fs_mark_inode_dirty_sync(inode, false);
	return 0;
}

static int f2fs_ioc_setflags(struct file *filp, unsigned long arg)
{
	struct inode *inode = file_inode(filp);
	unsigned int flags;
	int ret;

	if (!inode_owner_or_capable(inode))
		return -EACCES;

	if (get_user(flags, (int __user *)arg))
		return -EFAULT;

	ret = mnt_want_write_file(filp);
	if (ret)
		return ret;

	inode_lock(inode);

	ret = __f2fs_ioc_setflags(inode, flags);

	inode_unlock(inode);
	mnt_drop_write_file(filp);
	return ret;
}

static int f2fs_ioc_getversion(struct file *filp, unsigned long arg)
{
	struct inode *inode = file_inode(filp);

	return put_user(inode->i_generation, (int __user *)arg);
}

static int f2fs_ioc_start_atomic_write(struct file *filp)
{
	struct inode *inode = file_inode(filp);
	int ret;

	if (!inode_owner_or_capable(inode))
		return -EACCES;

	if (!S_ISREG(inode->i_mode))
		return -EINVAL;

	ret = mnt_want_write_file(filp);
	if (ret)
		return ret;

	inode_lock(inode);

	if (f2fs_is_atomic_file(inode))
		goto out;

	ret = f2fs_convert_inline_inode(inode);
	if (ret)
		goto out;

	set_inode_flag(inode, FI_ATOMIC_FILE);
	set_inode_flag(inode, FI_HOT_DATA);
	f2fs_update_time(F2FS_I_SB(inode), REQ_TIME);

	if (!get_dirty_pages(inode))
		goto inc_stat;

	f2fs_msg(F2FS_I_SB(inode)->sb, KERN_WARNING,
		"Unexpected flush for atomic writes: ino=%lu, npages=%u",
					inode->i_ino, get_dirty_pages(inode));
	ret = filemap_write_and_wait_range(inode->i_mapping, 0, LLONG_MAX);
	if (ret) {
		clear_inode_flag(inode, FI_ATOMIC_FILE);
		clear_inode_flag(inode, FI_HOT_DATA);
		goto out;
	}

inc_stat:
	F2FS_I(inode)->inmem_task = current;
	stat_inc_atomic_write(inode);
	stat_update_max_atomic_write(inode);
out:
	inode_unlock(inode);
	mnt_drop_write_file(filp);
	return ret;
}

static int f2fs_ioc_commit_atomic_write(struct file *filp)
{
	struct inode *inode = file_inode(filp);
	int ret;

	if (!inode_owner_or_capable(inode))
		return -EACCES;

	ret = mnt_want_write_file(filp);
	if (ret)
		return ret;

	inode_lock(inode);

	if (f2fs_is_volatile_file(inode))
		goto err_out;

	if (f2fs_is_atomic_file(inode)) {
		ret = commit_inmem_pages(inode);
		if (ret)
			goto err_out;

		ret = f2fs_do_sync_file(filp, 0, LLONG_MAX, 0, true);
		if (!ret) {
			clear_inode_flag(inode, FI_ATOMIC_FILE);
			clear_inode_flag(inode, FI_HOT_DATA);
			stat_dec_atomic_write(inode);
		}
	} else {
		ret = f2fs_do_sync_file(filp, 0, LLONG_MAX, 1, false);
	}
err_out:
	inode_unlock(inode);
	mnt_drop_write_file(filp);
	return ret;
}

static int f2fs_ioc_start_volatile_write(struct file *filp)
{
	struct inode *inode = file_inode(filp);
	int ret;

	if (!inode_owner_or_capable(inode))
		return -EACCES;

	if (!S_ISREG(inode->i_mode))
		return -EINVAL;

	ret = mnt_want_write_file(filp);
	if (ret)
		return ret;

	inode_lock(inode);

	if (f2fs_is_volatile_file(inode))
		goto out;

	ret = f2fs_convert_inline_inode(inode);
	if (ret)
		goto out;

	stat_inc_volatile_write(inode);
	stat_update_max_volatile_write(inode);

	set_inode_flag(inode, FI_VOLATILE_FILE);
	f2fs_update_time(F2FS_I_SB(inode), REQ_TIME);
out:
	inode_unlock(inode);
	mnt_drop_write_file(filp);
	return ret;
}

static int f2fs_ioc_release_volatile_write(struct file *filp)
{
	struct inode *inode = file_inode(filp);
	int ret;

	if (!inode_owner_or_capable(inode))
		return -EACCES;

	ret = mnt_want_write_file(filp);
	if (ret)
		return ret;

	inode_lock(inode);

	if (!f2fs_is_volatile_file(inode))
		goto out;

	if (!f2fs_is_first_block_written(inode)) {
		ret = truncate_partial_data_page(inode, 0, true);
		goto out;
	}

	ret = punch_hole(inode, 0, F2FS_BLKSIZE);
out:
	inode_unlock(inode);
	mnt_drop_write_file(filp);
	return ret;
}

static int f2fs_ioc_abort_volatile_write(struct file *filp)
{
	struct inode *inode = file_inode(filp);
	int ret;

	if (!inode_owner_or_capable(inode))
		return -EACCES;

	ret = mnt_want_write_file(filp);
	if (ret)
		return ret;

	inode_lock(inode);

	if (f2fs_is_atomic_file(inode))
		drop_inmem_pages(inode);
	if (f2fs_is_volatile_file(inode)) {
		clear_inode_flag(inode, FI_VOLATILE_FILE);
		stat_dec_volatile_write(inode);
		ret = f2fs_do_sync_file(filp, 0, LLONG_MAX, 0, true);
	}

	inode_unlock(inode);

	mnt_drop_write_file(filp);
	f2fs_update_time(F2FS_I_SB(inode), REQ_TIME);
	return ret;
}

static int f2fs_ioc_shutdown(struct file *filp, unsigned long arg)
{
	struct inode *inode = file_inode(filp);
	struct f2fs_sb_info *sbi = F2FS_I_SB(inode);
	struct super_block *sb = sbi->sb;
	__u32 in;
	int ret;

	if (!capable(CAP_SYS_ADMIN))
		return -EPERM;

	if (get_user(in, (__u32 __user *)arg))
		return -EFAULT;

	ret = mnt_want_write_file(filp);
	if (ret)
		return ret;

	switch (in) {
	case F2FS_GOING_DOWN_FULLSYNC:
		sb = freeze_bdev(sb->s_bdev);
		if (IS_ERR(sb)) {
			ret = PTR_ERR(sb);
			goto out;
		}
		if (sb) {
			f2fs_stop_checkpoint(sbi, false);
			thaw_bdev(sb->s_bdev, sb);
		}
		break;
	case F2FS_GOING_DOWN_METASYNC:
		/* do checkpoint only */
		ret = f2fs_sync_fs(sb, 1);
		if (ret)
			goto out;
		f2fs_stop_checkpoint(sbi, false);
		break;
	case F2FS_GOING_DOWN_NOSYNC:
		f2fs_stop_checkpoint(sbi, false);
		break;
	case F2FS_GOING_DOWN_METAFLUSH:
		sync_meta_pages(sbi, META, LONG_MAX, FS_META_IO);
		f2fs_stop_checkpoint(sbi, false);
		break;
	default:
		ret = -EINVAL;
		goto out;
	}

	stop_gc_thread(sbi);
	stop_discard_thread(sbi);

	drop_discard_cmd(sbi);
	clear_opt(sbi, DISCARD);

	f2fs_update_time(sbi, REQ_TIME);
out:
	mnt_drop_write_file(filp);
	return ret;
}

static int f2fs_ioc_fitrim(struct file *filp, unsigned long arg)
{
	struct inode *inode = file_inode(filp);
	struct super_block *sb = inode->i_sb;
	struct request_queue *q = bdev_get_queue(sb->s_bdev);
	struct fstrim_range range;
	int ret;

	if (!capable(CAP_SYS_ADMIN))
		return -EPERM;

	if (!blk_queue_discard(q))
		return -EOPNOTSUPP;

	if (copy_from_user(&range, (struct fstrim_range __user *)arg,
				sizeof(range)))
		return -EFAULT;

	ret = mnt_want_write_file(filp);
	if (ret)
		return ret;

	range.minlen = max((unsigned int)range.minlen,
				q->limits.discard_granularity);
	ret = f2fs_trim_fs(F2FS_SB(sb), &range);
	mnt_drop_write_file(filp);
	if (ret < 0)
		return ret;

	if (copy_to_user((struct fstrim_range __user *)arg, &range,
				sizeof(range)))
		return -EFAULT;
	f2fs_update_time(F2FS_I_SB(inode), REQ_TIME);
	return 0;
}

static bool uuid_is_nonzero(__u8 u[16])
{
	int i;

	for (i = 0; i < 16; i++)
		if (u[i])
			return true;
	return false;
}

static int f2fs_ioc_set_encryption_policy(struct file *filp, unsigned long arg)
{
	struct inode *inode = file_inode(filp);

	if (!f2fs_sb_has_crypto(inode->i_sb))
		return -EOPNOTSUPP;

	f2fs_update_time(F2FS_I_SB(inode), REQ_TIME);

	return fscrypt_ioctl_set_policy(filp, (const void __user *)arg);
}

static int f2fs_ioc_get_encryption_policy(struct file *filp, unsigned long arg)
{
	if (!f2fs_sb_has_crypto(file_inode(filp)->i_sb))
		return -EOPNOTSUPP;
	return fscrypt_ioctl_get_policy(filp, (void __user *)arg);
}

static int f2fs_ioc_get_encryption_pwsalt(struct file *filp, unsigned long arg)
{
	struct inode *inode = file_inode(filp);
	struct f2fs_sb_info *sbi = F2FS_I_SB(inode);
	int err;

	if (!f2fs_sb_has_crypto(inode->i_sb))
		return -EOPNOTSUPP;

	if (uuid_is_nonzero(sbi->raw_super->encrypt_pw_salt))
		goto got_it;

	err = mnt_want_write_file(filp);
	if (err)
		return err;

	/* update superblock with uuid */
	generate_random_uuid(sbi->raw_super->encrypt_pw_salt);

	err = f2fs_commit_super(sbi, false);
	if (err) {
		/* undo new data */
		memset(sbi->raw_super->encrypt_pw_salt, 0, 16);
		mnt_drop_write_file(filp);
		return err;
	}
	mnt_drop_write_file(filp);
got_it:
	if (copy_to_user((__u8 __user *)arg, sbi->raw_super->encrypt_pw_salt,
									16))
		return -EFAULT;
	return 0;
}

static int f2fs_ioc_gc(struct file *filp, unsigned long arg)
{
	struct inode *inode = file_inode(filp);
	struct f2fs_sb_info *sbi = F2FS_I_SB(inode);
	__u32 sync;
	int ret;

	if (!capable(CAP_SYS_ADMIN))
		return -EPERM;

	if (get_user(sync, (__u32 __user *)arg))
		return -EFAULT;

	if (f2fs_readonly(sbi->sb))
		return -EROFS;

	ret = mnt_want_write_file(filp);
	if (ret)
		return ret;

	if (!sync) {
		if (!mutex_trylock(&sbi->gc_mutex)) {
			ret = -EBUSY;
			goto out;
		}
	} else {
		mutex_lock(&sbi->gc_mutex);
	}

	ret = f2fs_gc(sbi, sync, true, NULL_SEGNO);
out:
	mnt_drop_write_file(filp);
	return ret;
}

static int f2fs_ioc_gc_range(struct file *filp, unsigned long arg)
{
	struct inode *inode = file_inode(filp);
	struct f2fs_sb_info *sbi = F2FS_I_SB(inode);
	struct f2fs_gc_range range;
	u64 end;
	int ret;

	if (!capable(CAP_SYS_ADMIN))
		return -EPERM;

	if (copy_from_user(&range, (struct f2fs_gc_range __user *)arg,
							sizeof(range)))
		return -EFAULT;

	if (f2fs_readonly(sbi->sb))
		return -EROFS;

	ret = mnt_want_write_file(filp);
	if (ret)
		return ret;

	end = range.start + range.len;
	if (range.start < MAIN_BLKADDR(sbi) || end >= MAX_BLKADDR(sbi))
		return -EINVAL;
do_more:
	if (!range.sync) {
		if (!mutex_trylock(&sbi->gc_mutex)) {
			ret = -EBUSY;
			goto out;
		}
	} else {
		mutex_lock(&sbi->gc_mutex);
	}

	ret = f2fs_gc(sbi, range.sync, true, GET_SEGNO(sbi, range.start));
	range.start += sbi->blocks_per_seg;
	if (range.start <= end)
		goto do_more;
out:
	mnt_drop_write_file(filp);
	return ret;
}

static int f2fs_ioc_write_checkpoint(struct file *filp, unsigned long arg)
{
	struct inode *inode = file_inode(filp);
	struct f2fs_sb_info *sbi = F2FS_I_SB(inode);
	int ret;

	if (!capable(CAP_SYS_ADMIN))
		return -EPERM;

	if (f2fs_readonly(sbi->sb))
		return -EROFS;

	ret = mnt_want_write_file(filp);
	if (ret)
		return ret;

	ret = f2fs_sync_fs(sbi->sb, 1);

	mnt_drop_write_file(filp);
	return ret;
}

static int f2fs_defragment_range(struct f2fs_sb_info *sbi,
					struct file *filp,
					struct f2fs_defragment *range)
{
	struct inode *inode = file_inode(filp);
	struct f2fs_map_blocks map = { .m_next_extent = NULL,
					.m_seg_type = NO_CHECK_TYPE };
	struct extent_info ei = {0,0,0};
	pgoff_t pg_start, pg_end, next_pgofs;
	unsigned int blk_per_seg = sbi->blocks_per_seg;
	unsigned int total = 0, sec_num;
	block_t blk_end = 0;
	bool fragmented = false;
	int err;

	/* if in-place-update policy is enabled, don't waste time here */
	if (should_update_inplace(inode, NULL))
		return -EINVAL;

	pg_start = range->start >> PAGE_SHIFT;
	pg_end = (range->start + range->len) >> PAGE_SHIFT;

	f2fs_balance_fs(sbi, true);

	inode_lock(inode);

	/* writeback all dirty pages in the range */
	err = filemap_write_and_wait_range(inode->i_mapping, range->start,
						range->start + range->len - 1);
	if (err)
		goto out;

	/*
	 * lookup mapping info in extent cache, skip defragmenting if physical
	 * block addresses are continuous.
	 */
	if (f2fs_lookup_extent_cache(inode, pg_start, &ei)) {
		if (ei.fofs + ei.len >= pg_end)
			goto out;
	}

	map.m_lblk = pg_start;
	map.m_next_pgofs = &next_pgofs;

	/*
	 * lookup mapping info in dnode page cache, skip defragmenting if all
	 * physical block addresses are continuous even if there are hole(s)
	 * in logical blocks.
	 */
	while (map.m_lblk < pg_end) {
		map.m_len = pg_end - map.m_lblk;
		err = f2fs_map_blocks(inode, &map, 0, F2FS_GET_BLOCK_DEFAULT);
		if (err)
			goto out;

		if (!(map.m_flags & F2FS_MAP_FLAGS)) {
			map.m_lblk = next_pgofs;
			continue;
		}

		if (blk_end && blk_end != map.m_pblk)
			fragmented = true;

		/* record total count of block that we're going to move */
		total += map.m_len;

		blk_end = map.m_pblk + map.m_len;

		map.m_lblk += map.m_len;
	}

	if (!fragmented)
		goto out;

	sec_num = (total + BLKS_PER_SEC(sbi) - 1) / BLKS_PER_SEC(sbi);

	/*
	 * make sure there are enough free section for LFS allocation, this can
	 * avoid defragment running in SSR mode when free section are allocated
	 * intensively
	 */
	if (has_not_enough_free_secs(sbi, 0, sec_num)) {
		err = -EAGAIN;
		goto out;
	}

	map.m_lblk = pg_start;
	map.m_len = pg_end - pg_start;
	total = 0;

	while (map.m_lblk < pg_end) {
		pgoff_t idx;
		int cnt = 0;

do_map:
		map.m_len = pg_end - map.m_lblk;
		err = f2fs_map_blocks(inode, &map, 0, F2FS_GET_BLOCK_DEFAULT);
		if (err)
			goto clear_out;

		if (!(map.m_flags & F2FS_MAP_FLAGS)) {
			map.m_lblk = next_pgofs;
			continue;
		}

		set_inode_flag(inode, FI_DO_DEFRAG);

		idx = map.m_lblk;
		while (idx < map.m_lblk + map.m_len && cnt < blk_per_seg) {
			struct page *page;

			page = get_lock_data_page(inode, idx, true);
			if (IS_ERR(page)) {
				err = PTR_ERR(page);
				goto clear_out;
			}

			set_page_dirty(page);
			f2fs_put_page(page, 1);

			idx++;
			cnt++;
			total++;
		}

		map.m_lblk = idx;

		if (idx < pg_end && cnt < blk_per_seg)
			goto do_map;

		clear_inode_flag(inode, FI_DO_DEFRAG);

		err = filemap_fdatawrite(inode->i_mapping);
		if (err)
			goto out;
	}
clear_out:
	clear_inode_flag(inode, FI_DO_DEFRAG);
out:
	inode_unlock(inode);
	if (!err)
		range->len = (u64)total << PAGE_SHIFT;
	return err;
}

static int f2fs_ioc_defragment(struct file *filp, unsigned long arg)
{
	struct inode *inode = file_inode(filp);
	struct f2fs_sb_info *sbi = F2FS_I_SB(inode);
	struct f2fs_defragment range;
	int err;

	if (!capable(CAP_SYS_ADMIN))
		return -EPERM;

	if (!S_ISREG(inode->i_mode) || f2fs_is_atomic_file(inode))
		return -EINVAL;

	if (f2fs_readonly(sbi->sb))
		return -EROFS;

	if (copy_from_user(&range, (struct f2fs_defragment __user *)arg,
							sizeof(range)))
		return -EFAULT;

	/* verify alignment of offset & size */
	if (range.start & (F2FS_BLKSIZE - 1) || range.len & (F2FS_BLKSIZE - 1))
		return -EINVAL;

	if (unlikely((range.start + range.len) >> PAGE_SHIFT >
					sbi->max_file_blocks))
		return -EINVAL;

	err = mnt_want_write_file(filp);
	if (err)
		return err;

	err = f2fs_defragment_range(sbi, filp, &range);
	mnt_drop_write_file(filp);

	f2fs_update_time(sbi, REQ_TIME);
	if (err < 0)
		return err;

	if (copy_to_user((struct f2fs_defragment __user *)arg, &range,
							sizeof(range)))
		return -EFAULT;

	return 0;
}

static int f2fs_move_file_range(struct file *file_in, loff_t pos_in,
			struct file *file_out, loff_t pos_out, size_t len)
{
	struct inode *src = file_inode(file_in);
	struct inode *dst = file_inode(file_out);
	struct f2fs_sb_info *sbi = F2FS_I_SB(src);
	size_t olen = len, dst_max_i_size = 0;
	size_t dst_osize;
	int ret;

	if (file_in->f_path.mnt != file_out->f_path.mnt ||
				src->i_sb != dst->i_sb)
		return -EXDEV;

	if (unlikely(f2fs_readonly(src->i_sb)))
		return -EROFS;

	if (!S_ISREG(src->i_mode) || !S_ISREG(dst->i_mode))
		return -EINVAL;

	if (f2fs_encrypted_inode(src) || f2fs_encrypted_inode(dst))
		return -EOPNOTSUPP;

	if (src == dst) {
		if (pos_in == pos_out)
			return 0;
		if (pos_out > pos_in && pos_out < pos_in + len)
			return -EINVAL;
	}

	inode_lock(src);
	down_write(&F2FS_I(src)->dio_rwsem[WRITE]);
	if (src != dst) {
		ret = -EBUSY;
		if (!inode_trylock(dst))
			goto out;
		if (!down_write_trylock(&F2FS_I(dst)->dio_rwsem[WRITE])) {
			inode_unlock(dst);
			goto out;
		}
	}

	ret = -EINVAL;
	if (pos_in + len > src->i_size || pos_in + len < pos_in)
		goto out_unlock;
	if (len == 0)
		olen = len = src->i_size - pos_in;
	if (pos_in + len == src->i_size)
		len = ALIGN(src->i_size, F2FS_BLKSIZE) - pos_in;
	if (len == 0) {
		ret = 0;
		goto out_unlock;
	}

	dst_osize = dst->i_size;
	if (pos_out + olen > dst->i_size)
		dst_max_i_size = pos_out + olen;

	/* verify the end result is block aligned */
	if (!IS_ALIGNED(pos_in, F2FS_BLKSIZE) ||
			!IS_ALIGNED(pos_in + len, F2FS_BLKSIZE) ||
			!IS_ALIGNED(pos_out, F2FS_BLKSIZE))
		goto out_unlock;

	ret = f2fs_convert_inline_inode(src);
	if (ret)
		goto out_unlock;

	ret = f2fs_convert_inline_inode(dst);
	if (ret)
		goto out_unlock;

	/* write out all dirty pages from offset */
	ret = filemap_write_and_wait_range(src->i_mapping,
					pos_in, pos_in + len);
	if (ret)
		goto out_unlock;

	ret = filemap_write_and_wait_range(dst->i_mapping,
					pos_out, pos_out + len);
	if (ret)
		goto out_unlock;

	f2fs_balance_fs(sbi, true);
	f2fs_lock_op(sbi);
	ret = __exchange_data_block(src, dst, pos_in >> F2FS_BLKSIZE_BITS,
				pos_out >> F2FS_BLKSIZE_BITS,
				len >> F2FS_BLKSIZE_BITS, false);

	if (!ret) {
		if (dst_max_i_size)
			f2fs_i_size_write(dst, dst_max_i_size);
		else if (dst_osize != dst->i_size)
			f2fs_i_size_write(dst, dst_osize);
	}
	f2fs_unlock_op(sbi);
out_unlock:
	if (src != dst) {
		up_write(&F2FS_I(dst)->dio_rwsem[WRITE]);
		inode_unlock(dst);
	}
out:
	up_write(&F2FS_I(src)->dio_rwsem[WRITE]);
	inode_unlock(src);
	return ret;
}

static int f2fs_ioc_move_range(struct file *filp, unsigned long arg)
{
	struct f2fs_move_range range;
	struct fd dst;
	int err;

	if (!(filp->f_mode & FMODE_READ) ||
			!(filp->f_mode & FMODE_WRITE))
		return -EBADF;

	if (copy_from_user(&range, (struct f2fs_move_range __user *)arg,
							sizeof(range)))
		return -EFAULT;

	dst = fdget(range.dst_fd);
	if (!dst.file)
		return -EBADF;

	if (!(dst.file->f_mode & FMODE_WRITE)) {
		err = -EBADF;
		goto err_out;
	}

	err = mnt_want_write_file(filp);
	if (err)
		goto err_out;

	err = f2fs_move_file_range(filp, range.pos_in, dst.file,
					range.pos_out, range.len);

	mnt_drop_write_file(filp);
	if (err)
		goto err_out;

	if (copy_to_user((struct f2fs_move_range __user *)arg,
						&range, sizeof(range)))
		err = -EFAULT;
err_out:
	fdput(dst);
	return err;
}

static int f2fs_ioc_flush_device(struct file *filp, unsigned long arg)
{
	struct inode *inode = file_inode(filp);
	struct f2fs_sb_info *sbi = F2FS_I_SB(inode);
	struct sit_info *sm = SIT_I(sbi);
	unsigned int start_segno = 0, end_segno = 0;
	unsigned int dev_start_segno = 0, dev_end_segno = 0;
	struct f2fs_flush_device range;
	int ret;

	if (!capable(CAP_SYS_ADMIN))
		return -EPERM;

	if (f2fs_readonly(sbi->sb))
		return -EROFS;

	if (copy_from_user(&range, (struct f2fs_flush_device __user *)arg,
							sizeof(range)))
		return -EFAULT;

	if (sbi->s_ndevs <= 1 || sbi->s_ndevs - 1 <= range.dev_num ||
			sbi->segs_per_sec != 1) {
		f2fs_msg(sbi->sb, KERN_WARNING,
			"Can't flush %u in %d for segs_per_sec %u != 1\n",
				range.dev_num, sbi->s_ndevs,
				sbi->segs_per_sec);
		return -EINVAL;
	}

	ret = mnt_want_write_file(filp);
	if (ret)
		return ret;

	if (range.dev_num != 0)
		dev_start_segno = GET_SEGNO(sbi, FDEV(range.dev_num).start_blk);
	dev_end_segno = GET_SEGNO(sbi, FDEV(range.dev_num).end_blk);

	start_segno = sm->last_victim[FLUSH_DEVICE];
	if (start_segno < dev_start_segno || start_segno >= dev_end_segno)
		start_segno = dev_start_segno;
	end_segno = min(start_segno + range.segments, dev_end_segno);

	while (start_segno < end_segno) {
		if (!mutex_trylock(&sbi->gc_mutex)) {
			ret = -EBUSY;
			goto out;
		}
		sm->last_victim[GC_CB] = end_segno + 1;
		sm->last_victim[GC_GREEDY] = end_segno + 1;
		sm->last_victim[ALLOC_NEXT] = end_segno + 1;
		ret = f2fs_gc(sbi, true, true, start_segno);
		if (ret == -EAGAIN)
			ret = 0;
		else if (ret < 0)
			break;
		start_segno++;
	}
out:
	mnt_drop_write_file(filp);
	return ret;
}

static int f2fs_ioc_get_features(struct file *filp, unsigned long arg)
{
	struct inode *inode = file_inode(filp);
	u32 sb_feature = le32_to_cpu(F2FS_I_SB(inode)->raw_super->feature);

	/* Must validate to set it with SQLite behavior in Android. */
	sb_feature |= F2FS_FEATURE_ATOMIC_WRITE;

	return put_user(sb_feature, (u32 __user *)arg);
}

#ifdef CONFIG_QUOTA
static int f2fs_ioc_setproject(struct file *filp, __u32 projid)
{
	struct inode *inode = file_inode(filp);
	struct f2fs_inode_info *fi = F2FS_I(inode);
	struct f2fs_sb_info *sbi = F2FS_I_SB(inode);
	struct super_block *sb = sbi->sb;
	struct dquot *transfer_to[MAXQUOTAS] = {};
	struct page *ipage;
	kprojid_t kprojid;
	int err;

	if (!f2fs_sb_has_project_quota(sb)) {
		if (projid != F2FS_DEF_PROJID)
			return -EOPNOTSUPP;
		else
			return 0;
	}

	if (!f2fs_has_extra_attr(inode))
		return -EOPNOTSUPP;

	kprojid = make_kprojid(&init_user_ns, (projid_t)projid);

	if (projid_eq(kprojid, F2FS_I(inode)->i_projid))
		return 0;

	err = mnt_want_write_file(filp);
	if (err)
		return err;

	err = -EPERM;
	inode_lock(inode);

	/* Is it quota file? Do not allow user to mess with it */
	if (IS_NOQUOTA(inode))
		goto out_unlock;

	ipage = get_node_page(sbi, inode->i_ino);
	if (IS_ERR(ipage)) {
		err = PTR_ERR(ipage);
		goto out_unlock;
	}

	if (!F2FS_FITS_IN_INODE(F2FS_INODE(ipage), fi->i_extra_isize,
								i_projid)) {
		err = -EOVERFLOW;
		f2fs_put_page(ipage, 1);
		goto out_unlock;
	}
	f2fs_put_page(ipage, 1);

	dquot_initialize(inode);

	transfer_to[PRJQUOTA] = dqget(sb, make_kqid_projid(kprojid));
	if (!IS_ERR(transfer_to[PRJQUOTA])) {
		err = __dquot_transfer(inode, transfer_to);
		dqput(transfer_to[PRJQUOTA]);
		if (err)
			goto out_dirty;
	}

	F2FS_I(inode)->i_projid = kprojid;
	inode->i_ctime = current_time(inode);
out_dirty:
	f2fs_mark_inode_dirty_sync(inode, true);
out_unlock:
	inode_unlock(inode);
	mnt_drop_write_file(filp);
	return err;
}
#else
static int f2fs_ioc_setproject(struct file *filp, __u32 projid)
{
	if (projid != F2FS_DEF_PROJID)
		return -EOPNOTSUPP;
	return 0;
}
#endif

/* Transfer internal flags to xflags */
static inline __u32 f2fs_iflags_to_xflags(unsigned long iflags)
{
	__u32 xflags = 0;

	if (iflags & FS_SYNC_FL)
		xflags |= FS_XFLAG_SYNC;
	if (iflags & FS_IMMUTABLE_FL)
		xflags |= FS_XFLAG_IMMUTABLE;
	if (iflags & FS_APPEND_FL)
		xflags |= FS_XFLAG_APPEND;
	if (iflags & FS_NODUMP_FL)
		xflags |= FS_XFLAG_NODUMP;
	if (iflags & FS_NOATIME_FL)
		xflags |= FS_XFLAG_NOATIME;
	if (iflags & FS_PROJINHERIT_FL)
		xflags |= FS_XFLAG_PROJINHERIT;
	return xflags;
}

#define F2FS_SUPPORTED_FS_XFLAGS (FS_XFLAG_SYNC | FS_XFLAG_IMMUTABLE | \
				  FS_XFLAG_APPEND | FS_XFLAG_NODUMP | \
				  FS_XFLAG_NOATIME | FS_XFLAG_PROJINHERIT)

/* Flags we can manipulate with through EXT4_IOC_FSSETXATTR */
#define F2FS_FL_XFLAG_VISIBLE		(FS_SYNC_FL | \
					 FS_IMMUTABLE_FL | \
					 FS_APPEND_FL | \
					 FS_NODUMP_FL | \
					 FS_NOATIME_FL | \
					 FS_PROJINHERIT_FL)

/* Transfer xflags flags to internal */
static inline unsigned long f2fs_xflags_to_iflags(__u32 xflags)
{
	unsigned long iflags = 0;

	if (xflags & FS_XFLAG_SYNC)
		iflags |= FS_SYNC_FL;
	if (xflags & FS_XFLAG_IMMUTABLE)
		iflags |= FS_IMMUTABLE_FL;
	if (xflags & FS_XFLAG_APPEND)
		iflags |= FS_APPEND_FL;
	if (xflags & FS_XFLAG_NODUMP)
		iflags |= FS_NODUMP_FL;
	if (xflags & FS_XFLAG_NOATIME)
		iflags |= FS_NOATIME_FL;
	if (xflags & FS_XFLAG_PROJINHERIT)
		iflags |= FS_PROJINHERIT_FL;

	return iflags;
}

static int f2fs_ioc_fsgetxattr(struct file *filp, unsigned long arg)
{
	struct inode *inode = file_inode(filp);
	struct f2fs_inode_info *fi = F2FS_I(inode);
	struct fsxattr fa;

	memset(&fa, 0, sizeof(struct fsxattr));
	fa.fsx_xflags = f2fs_iflags_to_xflags(fi->i_flags &
				(FS_FL_USER_VISIBLE | FS_PROJINHERIT_FL));

	if (f2fs_sb_has_project_quota(inode->i_sb))
		fa.fsx_projid = (__u32)from_kprojid(&init_user_ns,
							fi->i_projid);

	if (copy_to_user((struct fsxattr __user *)arg, &fa, sizeof(fa)))
		return -EFAULT;
	return 0;
}

static int f2fs_ioc_fssetxattr(struct file *filp, unsigned long arg)
{
	struct inode *inode = file_inode(filp);
	struct f2fs_inode_info *fi = F2FS_I(inode);
	struct fsxattr fa;
	unsigned int flags;
	int err;

	if (copy_from_user(&fa, (struct fsxattr __user *)arg, sizeof(fa)))
		return -EFAULT;

	/* Make sure caller has proper permission */
	if (!inode_owner_or_capable(inode))
		return -EACCES;

	if (fa.fsx_xflags & ~F2FS_SUPPORTED_FS_XFLAGS)
		return -EOPNOTSUPP;

	flags = f2fs_xflags_to_iflags(fa.fsx_xflags);
	if (f2fs_mask_flags(inode->i_mode, flags) != flags)
		return -EOPNOTSUPP;

	err = mnt_want_write_file(filp);
	if (err)
		return err;

	inode_lock(inode);
	flags = (fi->i_flags & ~F2FS_FL_XFLAG_VISIBLE) |
				(flags & F2FS_FL_XFLAG_VISIBLE);
	err = __f2fs_ioc_setflags(inode, flags);
	inode_unlock(inode);
	mnt_drop_write_file(filp);
	if (err)
		return err;

	err = f2fs_ioc_setproject(filp, fa.fsx_projid);
	if (err)
		return err;

	return 0;
}

int f2fs_pin_file_control(struct inode *inode, bool inc)
{
	struct f2fs_inode_info *fi = F2FS_I(inode);
	struct f2fs_sb_info *sbi = F2FS_I_SB(inode);

	/* Use i_gc_failures for normal file as a risk signal. */
	if (inc)
		f2fs_i_gc_failures_write(inode, fi->i_gc_failures + 1);

	if (fi->i_gc_failures > sbi->gc_pin_file_threshold) {
		f2fs_msg(sbi->sb, KERN_WARNING,
			"%s: Enable GC = ino %lx after %x GC trials\n",
			__func__, inode->i_ino, fi->i_gc_failures);
		clear_inode_flag(inode, FI_PIN_FILE);
		return -EAGAIN;
	}
	return 0;
}

static int f2fs_ioc_set_pin_file(struct file *filp, unsigned long arg)
{
	struct inode *inode = file_inode(filp);
	__u32 pin;
	int ret = 0;

	if (!inode_owner_or_capable(inode))
		return -EACCES;

	if (get_user(pin, (__u32 __user *)arg))
		return -EFAULT;

	if (!S_ISREG(inode->i_mode))
		return -EINVAL;

	if (f2fs_readonly(F2FS_I_SB(inode)->sb))
		return -EROFS;

	ret = mnt_want_write_file(filp);
	if (ret)
		return ret;

	inode_lock(inode);

	if (should_update_outplace(inode, NULL)) {
		ret = -EINVAL;
		goto out;
	}

	if (!pin) {
		clear_inode_flag(inode, FI_PIN_FILE);
		F2FS_I(inode)->i_gc_failures = 1;
		goto done;
	}

	if (f2fs_pin_file_control(inode, false)) {
		ret = -EAGAIN;
		goto out;
	}
	ret = f2fs_convert_inline_inode(inode);
	if (ret)
		goto out;

	set_inode_flag(inode, FI_PIN_FILE);
	ret = F2FS_I(inode)->i_gc_failures;
done:
	f2fs_update_time(F2FS_I_SB(inode), REQ_TIME);
out:
	inode_unlock(inode);
	mnt_drop_write_file(filp);
	return ret;
}

static int f2fs_ioc_get_pin_file(struct file *filp, unsigned long arg)
{
	struct inode *inode = file_inode(filp);
	__u32 pin = 0;

	if (is_inode_flag_set(inode, FI_PIN_FILE))
		pin = F2FS_I(inode)->i_gc_failures;
	return put_user(pin, (u32 __user *)arg);
}

int f2fs_precache_extents(struct inode *inode)
{
	struct f2fs_inode_info *fi = F2FS_I(inode);
	struct f2fs_map_blocks map;
	pgoff_t m_next_extent;
	loff_t end;
	int err;

	if (is_inode_flag_set(inode, FI_NO_EXTENT))
		return -EOPNOTSUPP;

	map.m_lblk = 0;
	map.m_next_pgofs = NULL;
	map.m_next_extent = &m_next_extent;
	map.m_seg_type = NO_CHECK_TYPE;
	end = F2FS_I_SB(inode)->max_file_blocks;

	while (map.m_lblk < end) {
		map.m_len = end - map.m_lblk;

		down_write(&fi->dio_rwsem[WRITE]);
		err = f2fs_map_blocks(inode, &map, 0, F2FS_GET_BLOCK_PRECACHE);
		up_write(&fi->dio_rwsem[WRITE]);
		if (err)
			return err;

		map.m_lblk = m_next_extent;
	}

	return err;
}

static int f2fs_ioc_precache_extents(struct file *filp, unsigned long arg)
{
	return f2fs_precache_extents(file_inode(filp));
}

long f2fs_ioctl(struct file *filp, unsigned int cmd, unsigned long arg)
{
	if (unlikely(f2fs_cp_error(F2FS_I_SB(file_inode(filp)))))
		return -EIO;

	switch (cmd) {
	case F2FS_IOC_GETFLAGS:
		return f2fs_ioc_getflags(filp, arg);
	case F2FS_IOC_SETFLAGS:
		return f2fs_ioc_setflags(filp, arg);
	case F2FS_IOC_GETVERSION:
		return f2fs_ioc_getversion(filp, arg);
	case F2FS_IOC_START_ATOMIC_WRITE:
		return f2fs_ioc_start_atomic_write(filp);
	case F2FS_IOC_COMMIT_ATOMIC_WRITE:
		return f2fs_ioc_commit_atomic_write(filp);
	case F2FS_IOC_START_VOLATILE_WRITE:
		return f2fs_ioc_start_volatile_write(filp);
	case F2FS_IOC_RELEASE_VOLATILE_WRITE:
		return f2fs_ioc_release_volatile_write(filp);
	case F2FS_IOC_ABORT_VOLATILE_WRITE:
		return f2fs_ioc_abort_volatile_write(filp);
	case F2FS_IOC_SHUTDOWN:
		return f2fs_ioc_shutdown(filp, arg);
	case FITRIM:
		return f2fs_ioc_fitrim(filp, arg);
	case F2FS_IOC_SET_ENCRYPTION_POLICY:
		return f2fs_ioc_set_encryption_policy(filp, arg);
	case F2FS_IOC_GET_ENCRYPTION_POLICY:
		return f2fs_ioc_get_encryption_policy(filp, arg);
	case F2FS_IOC_GET_ENCRYPTION_PWSALT:
		return f2fs_ioc_get_encryption_pwsalt(filp, arg);
	case F2FS_IOC_GARBAGE_COLLECT:
		return f2fs_ioc_gc(filp, arg);
	case F2FS_IOC_GARBAGE_COLLECT_RANGE:
		return f2fs_ioc_gc_range(filp, arg);
	case F2FS_IOC_WRITE_CHECKPOINT:
		return f2fs_ioc_write_checkpoint(filp, arg);
	case F2FS_IOC_DEFRAGMENT:
		return f2fs_ioc_defragment(filp, arg);
	case F2FS_IOC_MOVE_RANGE:
		return f2fs_ioc_move_range(filp, arg);
	case F2FS_IOC_FLUSH_DEVICE:
		return f2fs_ioc_flush_device(filp, arg);
	case F2FS_IOC_GET_FEATURES:
		return f2fs_ioc_get_features(filp, arg);
	case F2FS_IOC_FSGETXATTR:
		return f2fs_ioc_fsgetxattr(filp, arg);
	case F2FS_IOC_FSSETXATTR:
		return f2fs_ioc_fssetxattr(filp, arg);
	case F2FS_IOC_GET_PIN_FILE:
		return f2fs_ioc_get_pin_file(filp, arg);
	case F2FS_IOC_SET_PIN_FILE:
		return f2fs_ioc_set_pin_file(filp, arg);
	case F2FS_IOC_PRECACHE_EXTENTS:
		return f2fs_ioc_precache_extents(filp, arg);
	default:
		return -ENOTTY;
	}
}

static ssize_t f2fs_file_write_iter(struct kiocb *iocb, struct iov_iter *from)
{
	struct file *file = iocb->ki_filp;
	struct inode *inode = file_inode(file);
	struct blk_plug plug;
	ssize_t ret;

	if (unlikely(f2fs_cp_error(F2FS_I_SB(inode))))
		return -EIO;

	inode_lock(inode);
	ret = generic_write_checks(iocb, from);
	if (ret > 0) {
		int err;

		if (iov_iter_fault_in_readable(from, iov_iter_count(from)))
			set_inode_flag(inode, FI_NO_PREALLOC);

		err = f2fs_preallocate_blocks(iocb, from);
		if (err) {
			clear_inode_flag(inode, FI_NO_PREALLOC);
			inode_unlock(inode);
			return err;
		}
		blk_start_plug(&plug);
		ret = __generic_file_write_iter(iocb, from);
		blk_finish_plug(&plug);
		clear_inode_flag(inode, FI_NO_PREALLOC);

		if (ret > 0)
			f2fs_update_iostat(F2FS_I_SB(inode), APP_WRITE_IO, ret);
	}
	inode_unlock(inode);

	if (ret > 0)
		ret = generic_write_sync(iocb, ret);
	return ret;
}

#ifdef CONFIG_COMPAT
long f2fs_compat_ioctl(struct file *file, unsigned int cmd, unsigned long arg)
{
	switch (cmd) {
	case F2FS_IOC32_GETFLAGS:
		cmd = F2FS_IOC_GETFLAGS;
		break;
	case F2FS_IOC32_SETFLAGS:
		cmd = F2FS_IOC_SETFLAGS;
		break;
	case F2FS_IOC32_GETVERSION:
		cmd = F2FS_IOC_GETVERSION;
		break;
	case F2FS_IOC_START_ATOMIC_WRITE:
	case F2FS_IOC_COMMIT_ATOMIC_WRITE:
	case F2FS_IOC_START_VOLATILE_WRITE:
	case F2FS_IOC_RELEASE_VOLATILE_WRITE:
	case F2FS_IOC_ABORT_VOLATILE_WRITE:
	case F2FS_IOC_SHUTDOWN:
	case F2FS_IOC_SET_ENCRYPTION_POLICY:
	case F2FS_IOC_GET_ENCRYPTION_PWSALT:
	case F2FS_IOC_GET_ENCRYPTION_POLICY:
	case F2FS_IOC_GARBAGE_COLLECT:
	case F2FS_IOC_GARBAGE_COLLECT_RANGE:
	case F2FS_IOC_WRITE_CHECKPOINT:
	case F2FS_IOC_DEFRAGMENT:
	case F2FS_IOC_MOVE_RANGE:
	case F2FS_IOC_FLUSH_DEVICE:
	case F2FS_IOC_GET_FEATURES:
	case F2FS_IOC_FSGETXATTR:
	case F2FS_IOC_FSSETXATTR:
	case F2FS_IOC_GET_PIN_FILE:
	case F2FS_IOC_SET_PIN_FILE:
	case F2FS_IOC_PRECACHE_EXTENTS:
		break;
	default:
		return -ENOIOCTLCMD;
	}
	return f2fs_ioctl(file, cmd, (unsigned long) compat_ptr(arg));
}
#endif

const struct file_operations f2fs_file_operations = {
	.llseek		= f2fs_llseek,
	.read_iter	= generic_file_read_iter,
	.write_iter	= f2fs_file_write_iter,
	.open		= f2fs_file_open,
	.release	= f2fs_release_file,
	.mmap		= f2fs_file_mmap,
	.flush		= f2fs_file_flush,
	.fsync		= f2fs_sync_file,
	.fallocate	= f2fs_fallocate,
	.unlocked_ioctl	= f2fs_ioctl,
#ifdef CONFIG_COMPAT
	.compat_ioctl	= f2fs_compat_ioctl,
#endif
	.splice_read	= generic_file_splice_read,
	.splice_write	= iter_file_splice_write,
};<|MERGE_RESOLUTION|>--- conflicted
+++ resolved
@@ -165,12 +165,9 @@
 		cp_reason = CP_FASTBOOT_MODE;
 	else if (sbi->active_logs == 2)
 		cp_reason = CP_SPEC_LOG_NUM;
-<<<<<<< HEAD
-=======
 	else if (need_dentry_mark(sbi, inode->i_ino) &&
 		exist_written_data(sbi, F2FS_I(inode)->i_pino, TRANS_DIR_INO))
 		cp_reason = CP_RECOVER_DIR;
->>>>>>> 661e50bc
 
 	return cp_reason;
 }
@@ -1195,9 +1192,6 @@
 	if (ret)
 		goto out_unlock;
 
-	/* avoid gc operation during block exchange */
-	down_write(&F2FS_I(inode)->dio_rwsem[WRITE]);
-
 	truncate_pagecache(inode, offset);
 
 	ret = f2fs_do_collapse(inode, pg_start, pg_end);
@@ -1215,11 +1209,6 @@
 	if (!ret)
 		f2fs_i_size_write(inode, new_size);
 out_unlock:
-<<<<<<< HEAD
-	up_write(&F2FS_I(inode)->dio_rwsem[WRITE]);
-out:
-=======
->>>>>>> 661e50bc
 	up_write(&F2FS_I(inode)->i_mmap_sem);
 	up_write(&F2FS_I(inode)->dio_rwsem[WRITE]);
 	return ret;
@@ -1405,9 +1394,6 @@
 	if (ret)
 		goto out;
 
-	/* avoid gc operation during block exchange */
-	down_write(&F2FS_I(inode)->dio_rwsem[WRITE]);
-
 	truncate_pagecache(inode, offset);
 
 	pg_start = offset >> PAGE_SHIFT;
@@ -1435,8 +1421,6 @@
 
 	if (!ret)
 		f2fs_i_size_write(inode, new_size);
-
-	up_write(&F2FS_I(inode)->dio_rwsem[WRITE]);
 out:
 	up_write(&F2FS_I(inode)->i_mmap_sem);
 	up_write(&F2FS_I(inode)->dio_rwsem[WRITE]);
