/*
 * Core of Xen paravirt_ops implementation.
 *
 * This file contains the xen_paravirt_ops structure itself, and the
 * implementations for:
 * - privileged instructions
 * - interrupt flags
 * - segment operations
 * - booting and setup
 *
 * Jeremy Fitzhardinge <jeremy@xensource.com>, XenSource Inc, 2007
 */

#include <linux/kernel.h>
#include <linux/init.h>
#include <linux/smp.h>
#include <linux/preempt.h>
#include <linux/hardirq.h>
#include <linux/percpu.h>
#include <linux/delay.h>
#include <linux/start_kernel.h>
#include <linux/sched.h>
#include <linux/bootmem.h>
#include <linux/module.h>
#include <linux/mm.h>
#include <linux/page-flags.h>
#include <linux/highmem.h>
#include <linux/console.h>

#include <xen/interface/xen.h>
#include <xen/interface/physdev.h>
#include <xen/interface/vcpu.h>
#include <xen/features.h>
#include <xen/page.h>
#include <xen/hvc-console.h>

#include <asm/paravirt.h>
#include <asm/apic.h>
#include <asm/page.h>
#include <asm/xen/hypercall.h>
#include <asm/xen/hypervisor.h>
#include <asm/fixmap.h>
#include <asm/processor.h>
#include <asm/msr-index.h>
#include <asm/setup.h>
#include <asm/desc.h>
#include <asm/pgtable.h>
#include <asm/tlbflush.h>
#include <asm/reboot.h>

#include "xen-ops.h"
#include "mmu.h"
#include "multicalls.h"

EXPORT_SYMBOL_GPL(hypercall_page);

DEFINE_PER_CPU(struct vcpu_info *, xen_vcpu);
DEFINE_PER_CPU(struct vcpu_info, xen_vcpu_info);

enum xen_domain_type xen_domain_type = XEN_NATIVE;
EXPORT_SYMBOL_GPL(xen_domain_type);

/*
 * Identity map, in addition to plain kernel map.  This needs to be
 * large enough to allocate page table pages to allocate the rest.
 * Each page can map 2MB.
 */
static pte_t level1_ident_pgt[PTRS_PER_PTE * 4] __page_aligned_bss;

#ifdef CONFIG_X86_64
/* l3 pud for userspace vsyscall mapping */
static pud_t level3_user_vsyscall[PTRS_PER_PUD] __page_aligned_bss;
#endif /* CONFIG_X86_64 */

/*
 * Note about cr3 (pagetable base) values:
 *
 * xen_cr3 contains the current logical cr3 value; it contains the
 * last set cr3.  This may not be the current effective cr3, because
 * its update may be being lazily deferred.  However, a vcpu looking
 * at its own cr3 can use this value knowing that it everything will
 * be self-consistent.
 *
 * xen_current_cr3 contains the actual vcpu cr3; it is set once the
 * hypercall to set the vcpu cr3 is complete (so it may be a little
 * out of date, but it will never be set early).  If one vcpu is
 * looking at another vcpu's cr3 value, it should use this variable.
 */
DEFINE_PER_CPU(unsigned long, xen_cr3);	 /* cr3 stored as physaddr */
DEFINE_PER_CPU(unsigned long, xen_current_cr3);	 /* actual vcpu cr3 */

struct start_info *xen_start_info;
EXPORT_SYMBOL_GPL(xen_start_info);

struct shared_info xen_dummy_shared_info;

/*
 * Point at some empty memory to start with. We map the real shared_info
 * page as soon as fixmap is up and running.
 */
struct shared_info *HYPERVISOR_shared_info = (void *)&xen_dummy_shared_info;

/*
 * Flag to determine whether vcpu info placement is available on all
 * VCPUs.  We assume it is to start with, and then set it to zero on
 * the first failure.  This is because it can succeed on some VCPUs
 * and not others, since it can involve hypervisor memory allocation,
 * or because the guest failed to guarantee all the appropriate
 * constraints on all VCPUs (ie buffer can't cross a page boundary).
 *
 * Note that any particular CPU may be using a placed vcpu structure,
 * but we can only optimise if the all are.
 *
 * 0: not available, 1: available
 */
static int have_vcpu_info_placement =
#ifdef CONFIG_X86_32
	1
#else
	0
#endif
	;


static void xen_vcpu_setup(int cpu)
{
	struct vcpu_register_vcpu_info info;
	int err;
	struct vcpu_info *vcpup;

	BUG_ON(HYPERVISOR_shared_info == &xen_dummy_shared_info);
	per_cpu(xen_vcpu, cpu) = &HYPERVISOR_shared_info->vcpu_info[cpu];

	if (!have_vcpu_info_placement)
		return;		/* already tested, not available */

	vcpup = &per_cpu(xen_vcpu_info, cpu);

	info.mfn = virt_to_mfn(vcpup);
	info.offset = offset_in_page(vcpup);

	printk(KERN_DEBUG "trying to map vcpu_info %d at %p, mfn %llx, offset %d\n",
	       cpu, vcpup, info.mfn, info.offset);

	/* Check to see if the hypervisor will put the vcpu_info
	   structure where we want it, which allows direct access via
	   a percpu-variable. */
	err = HYPERVISOR_vcpu_op(VCPUOP_register_vcpu_info, cpu, &info);

	if (err) {
		printk(KERN_DEBUG "register_vcpu_info failed: err=%d\n", err);
		have_vcpu_info_placement = 0;
	} else {
		/* This cpu is using the registered vcpu info, even if
		   later ones fail to. */
		per_cpu(xen_vcpu, cpu) = vcpup;

		printk(KERN_DEBUG "cpu %d using vcpu_info at %p\n",
		       cpu, vcpup);
	}
}

/*
 * On restore, set the vcpu placement up again.
 * If it fails, then we're in a bad state, since
 * we can't back out from using it...
 */
void xen_vcpu_restore(void)
{
	if (have_vcpu_info_placement) {
		int cpu;

		for_each_online_cpu(cpu) {
			bool other_cpu = (cpu != smp_processor_id());

			if (other_cpu &&
			    HYPERVISOR_vcpu_op(VCPUOP_down, cpu, NULL))
				BUG();

			xen_vcpu_setup(cpu);

			if (other_cpu &&
			    HYPERVISOR_vcpu_op(VCPUOP_up, cpu, NULL))
				BUG();
		}

		BUG_ON(!have_vcpu_info_placement);
	}
}

static void __init xen_banner(void)
{
	unsigned version = HYPERVISOR_xen_version(XENVER_version, NULL);
	struct xen_extraversion extra;
	HYPERVISOR_xen_version(XENVER_extraversion, &extra);

	printk(KERN_INFO "Booting paravirtualized kernel on %s\n",
	       pv_info.name);
	printk(KERN_INFO "Xen version: %d.%d%s%s\n",
	       version >> 16, version & 0xffff, extra.extraversion,
	       xen_feature(XENFEAT_mmu_pt_update_preserve_ad) ? " (preserve-AD)" : "");
}

static void xen_cpuid(unsigned int *ax, unsigned int *bx,
		      unsigned int *cx, unsigned int *dx)
{
	unsigned maskedx = ~0;

	/*
	 * Mask out inconvenient features, to try and disable as many
	 * unsupported kernel subsystems as possible.
	 */
	if (*ax == 1)
		maskedx = ~((1 << X86_FEATURE_APIC) |  /* disable APIC */
			    (1 << X86_FEATURE_ACPI) |  /* disable ACPI */
			    (1 << X86_FEATURE_MCE)  |  /* disable MCE */
			    (1 << X86_FEATURE_MCA)  |  /* disable MCA */
			    (1 << X86_FEATURE_ACC));   /* thermal monitoring */

	asm(XEN_EMULATE_PREFIX "cpuid"
		: "=a" (*ax),
		  "=b" (*bx),
		  "=c" (*cx),
		  "=d" (*dx)
		: "0" (*ax), "2" (*cx));
	*dx &= maskedx;
}

static void xen_set_debugreg(int reg, unsigned long val)
{
	HYPERVISOR_set_debugreg(reg, val);
}

static unsigned long xen_get_debugreg(int reg)
{
	return HYPERVISOR_get_debugreg(reg);
}

static void xen_leave_lazy(void)
{
	paravirt_leave_lazy(paravirt_get_lazy_mode());
	xen_mc_flush();
}

static unsigned long xen_store_tr(void)
{
	return 0;
}

/*
 * Set the page permissions for a particular virtual address.  If the
 * address is a vmalloc mapping (or other non-linear mapping), then
 * find the linear mapping of the page and also set its protections to
 * match.
 */
static void set_aliased_prot(void *v, pgprot_t prot)
{
	int level;
	pte_t *ptep;
	pte_t pte;
	unsigned long pfn;
	struct page *page;

	ptep = lookup_address((unsigned long)v, &level);
	BUG_ON(ptep == NULL);

	pfn = pte_pfn(*ptep);
	page = pfn_to_page(pfn);

	pte = pfn_pte(pfn, prot);

	if (HYPERVISOR_update_va_mapping((unsigned long)v, pte, 0))
		BUG();

	if (!PageHighMem(page)) {
		void *av = __va(PFN_PHYS(pfn));

		if (av != v)
			if (HYPERVISOR_update_va_mapping((unsigned long)av, pte, 0))
				BUG();
	} else
		kmap_flush_unused();
}

static void xen_alloc_ldt(struct desc_struct *ldt, unsigned entries)
{
	const unsigned entries_per_page = PAGE_SIZE / LDT_ENTRY_SIZE;
	int i;

	for(i = 0; i < entries; i += entries_per_page)
		set_aliased_prot(ldt + i, PAGE_KERNEL_RO);
}

static void xen_free_ldt(struct desc_struct *ldt, unsigned entries)
{
	const unsigned entries_per_page = PAGE_SIZE / LDT_ENTRY_SIZE;
	int i;

	for(i = 0; i < entries; i += entries_per_page)
		set_aliased_prot(ldt + i, PAGE_KERNEL);
}

static void xen_set_ldt(const void *addr, unsigned entries)
{
	struct mmuext_op *op;
	struct multicall_space mcs = xen_mc_entry(sizeof(*op));

	op = mcs.args;
	op->cmd = MMUEXT_SET_LDT;
	op->arg1.linear_addr = (unsigned long)addr;
	op->arg2.nr_ents = entries;

	MULTI_mmuext_op(mcs.mc, op, 1, NULL, DOMID_SELF);

	xen_mc_issue(PARAVIRT_LAZY_CPU);
}

static void xen_load_gdt(const struct desc_ptr *dtr)
{
	unsigned long *frames;
	unsigned long va = dtr->address;
	unsigned int size = dtr->size + 1;
	unsigned pages = (size + PAGE_SIZE - 1) / PAGE_SIZE;
	int f;
	struct multicall_space mcs;

	/* A GDT can be up to 64k in size, which corresponds to 8192
	   8-byte entries, or 16 4k pages.. */

	BUG_ON(size > 65536);
	BUG_ON(va & ~PAGE_MASK);

	mcs = xen_mc_entry(sizeof(*frames) * pages);
	frames = mcs.args;

	for (f = 0; va < dtr->address + size; va += PAGE_SIZE, f++) {
		frames[f] = virt_to_mfn(va);
		make_lowmem_page_readonly((void *)va);
	}

	MULTI_set_gdt(mcs.mc, frames, size / sizeof(struct desc_struct));

	xen_mc_issue(PARAVIRT_LAZY_CPU);
}

static void load_TLS_descriptor(struct thread_struct *t,
				unsigned int cpu, unsigned int i)
{
	struct desc_struct *gdt = get_cpu_gdt_table(cpu);
	xmaddr_t maddr = virt_to_machine(&gdt[GDT_ENTRY_TLS_MIN+i]);
	struct multicall_space mc = __xen_mc_entry(0);

	MULTI_update_descriptor(mc.mc, maddr.maddr, t->tls_array[i]);
}

static void xen_load_tls(struct thread_struct *t, unsigned int cpu)
{
	/*
	 * XXX sleazy hack: If we're being called in a lazy-cpu zone,
	 * it means we're in a context switch, and %gs has just been
	 * saved.  This means we can zero it out to prevent faults on
	 * exit from the hypervisor if the next process has no %gs.
	 * Either way, it has been saved, and the new value will get
	 * loaded properly.  This will go away as soon as Xen has been
	 * modified to not save/restore %gs for normal hypercalls.
	 *
	 * On x86_64, this hack is not used for %gs, because gs points
	 * to KERNEL_GS_BASE (and uses it for PDA references), so we
	 * must not zero %gs on x86_64
	 *
	 * For x86_64, we need to zero %fs, otherwise we may get an
	 * exception between the new %fs descriptor being loaded and
	 * %fs being effectively cleared at __switch_to().
	 */
	if (paravirt_get_lazy_mode() == PARAVIRT_LAZY_CPU) {
#ifdef CONFIG_X86_32
		loadsegment(gs, 0);
#else
		loadsegment(fs, 0);
#endif
	}

	xen_mc_batch();

	load_TLS_descriptor(t, cpu, 0);
	load_TLS_descriptor(t, cpu, 1);
	load_TLS_descriptor(t, cpu, 2);

	xen_mc_issue(PARAVIRT_LAZY_CPU);
}

#ifdef CONFIG_X86_64
static void xen_load_gs_index(unsigned int idx)
{
	if (HYPERVISOR_set_segment_base(SEGBASE_GS_USER_SEL, idx))
		BUG();
}
#endif

static void xen_write_ldt_entry(struct desc_struct *dt, int entrynum,
				const void *ptr)
{
	xmaddr_t mach_lp = arbitrary_virt_to_machine(&dt[entrynum]);
	u64 entry = *(u64 *)ptr;

	preempt_disable();

	xen_mc_flush();
	if (HYPERVISOR_update_descriptor(mach_lp.maddr, entry))
		BUG();

	preempt_enable();
}

static int cvt_gate_to_trap(int vector, const gate_desc *val,
			    struct trap_info *info)
{
	if (val->type != 0xf && val->type != 0xe)
		return 0;

	info->vector = vector;
	info->address = gate_offset(*val);
	info->cs = gate_segment(*val);
	info->flags = val->dpl;
	/* interrupt gates clear IF */
	if (val->type == 0xe)
		info->flags |= 4;

	return 1;
}

/* Locations of each CPU's IDT */
static DEFINE_PER_CPU(struct desc_ptr, idt_desc);

/* Set an IDT entry.  If the entry is part of the current IDT, then
   also update Xen. */
static void xen_write_idt_entry(gate_desc *dt, int entrynum, const gate_desc *g)
{
	unsigned long p = (unsigned long)&dt[entrynum];
	unsigned long start, end;

	preempt_disable();

	start = __get_cpu_var(idt_desc).address;
	end = start + __get_cpu_var(idt_desc).size + 1;

	xen_mc_flush();

	native_write_idt_entry(dt, entrynum, g);

	if (p >= start && (p + 8) <= end) {
		struct trap_info info[2];

		info[1].address = 0;

		if (cvt_gate_to_trap(entrynum, g, &info[0]))
			if (HYPERVISOR_set_trap_table(info))
				BUG();
	}

	preempt_enable();
}

static void xen_convert_trap_info(const struct desc_ptr *desc,
				  struct trap_info *traps)
{
	unsigned in, out, count;

	count = (desc->size+1) / sizeof(gate_desc);
	BUG_ON(count > 256);

	for (in = out = 0; in < count; in++) {
		gate_desc *entry = (gate_desc*)(desc->address) + in;

		if (cvt_gate_to_trap(in, entry, &traps[out]))
			out++;
	}
	traps[out].address = 0;
}

void xen_copy_trap_info(struct trap_info *traps)
{
	const struct desc_ptr *desc = &__get_cpu_var(idt_desc);

	xen_convert_trap_info(desc, traps);
}

/* Load a new IDT into Xen.  In principle this can be per-CPU, so we
   hold a spinlock to protect the static traps[] array (static because
   it avoids allocation, and saves stack space). */
static void xen_load_idt(const struct desc_ptr *desc)
{
	static DEFINE_SPINLOCK(lock);
	static struct trap_info traps[257];

	spin_lock(&lock);

	__get_cpu_var(idt_desc) = *desc;

	xen_convert_trap_info(desc, traps);

	xen_mc_flush();
	if (HYPERVISOR_set_trap_table(traps))
		BUG();

	spin_unlock(&lock);
}

/* Write a GDT descriptor entry.  Ignore LDT descriptors, since
   they're handled differently. */
static void xen_write_gdt_entry(struct desc_struct *dt, int entry,
				const void *desc, int type)
{
	preempt_disable();

	switch (type) {
	case DESC_LDT:
	case DESC_TSS:
		/* ignore */
		break;

	default: {
		xmaddr_t maddr = virt_to_machine(&dt[entry]);

		xen_mc_flush();
		if (HYPERVISOR_update_descriptor(maddr.maddr, *(u64 *)desc))
			BUG();
	}

	}

	preempt_enable();
}

static void xen_load_sp0(struct tss_struct *tss,
			 struct thread_struct *thread)
{
	struct multicall_space mcs = xen_mc_entry(0);
	MULTI_stack_switch(mcs.mc, __KERNEL_DS, thread->sp0);
	xen_mc_issue(PARAVIRT_LAZY_CPU);
}

static void xen_set_iopl_mask(unsigned mask)
{
	struct physdev_set_iopl set_iopl;

	/* Force the change at ring 0. */
	set_iopl.iopl = (mask == 0) ? 1 : (mask >> 12) & 3;
	HYPERVISOR_physdev_op(PHYSDEVOP_set_iopl, &set_iopl);
}

static void xen_io_delay(void)
{
}

#ifdef CONFIG_X86_LOCAL_APIC
static u32 xen_apic_read(u32 reg)
{
	return 0;
}

static void xen_apic_write(u32 reg, u32 val)
{
	/* Warn to see if there's any stray references */
	WARN_ON(1);
}

static u64 xen_apic_icr_read(void)
{
	return 0;
}

static void xen_apic_icr_write(u32 low, u32 id)
{
	/* Warn to see if there's any stray references */
	WARN_ON(1);
}

static void xen_apic_wait_icr_idle(void)
{
        return;
}

static u32 xen_safe_apic_wait_icr_idle(void)
{
        return 0;
}

static struct apic_ops xen_basic_apic_ops = {
	.read = xen_apic_read,
	.write = xen_apic_write,
	.icr_read = xen_apic_icr_read,
	.icr_write = xen_apic_icr_write,
	.wait_icr_idle = xen_apic_wait_icr_idle,
	.safe_wait_icr_idle = xen_safe_apic_wait_icr_idle,
};

#endif

static void xen_flush_tlb(void)
{
	struct mmuext_op *op;
	struct multicall_space mcs;

	preempt_disable();

	mcs = xen_mc_entry(sizeof(*op));

	op = mcs.args;
	op->cmd = MMUEXT_TLB_FLUSH_LOCAL;
	MULTI_mmuext_op(mcs.mc, op, 1, NULL, DOMID_SELF);

	xen_mc_issue(PARAVIRT_LAZY_MMU);

	preempt_enable();
}

static void xen_flush_tlb_single(unsigned long addr)
{
	struct mmuext_op *op;
	struct multicall_space mcs;

	preempt_disable();

	mcs = xen_mc_entry(sizeof(*op));
	op = mcs.args;
	op->cmd = MMUEXT_INVLPG_LOCAL;
	op->arg1.linear_addr = addr & PAGE_MASK;
	MULTI_mmuext_op(mcs.mc, op, 1, NULL, DOMID_SELF);

	xen_mc_issue(PARAVIRT_LAZY_MMU);

	preempt_enable();
}

static void xen_flush_tlb_others(const cpumask_t *cpus, struct mm_struct *mm,
				 unsigned long va)
{
	struct {
		struct mmuext_op op;
		cpumask_t mask;
	} *args;
	cpumask_t cpumask = *cpus;
	struct multicall_space mcs;

	/*
	 * A couple of (to be removed) sanity checks:
	 *
	 * - current CPU must not be in mask
	 * - mask must exist :)
	 */
	BUG_ON(cpus_empty(cpumask));
	BUG_ON(cpu_isset(smp_processor_id(), cpumask));
	BUG_ON(!mm);

	/* If a CPU which we ran on has gone down, OK. */
	cpus_and(cpumask, cpumask, cpu_online_map);
	if (cpus_empty(cpumask))
		return;

	mcs = xen_mc_entry(sizeof(*args));
	args = mcs.args;
	args->mask = cpumask;
	args->op.arg2.vcpumask = &args->mask;

	if (va == TLB_FLUSH_ALL) {
		args->op.cmd = MMUEXT_TLB_FLUSH_MULTI;
	} else {
		args->op.cmd = MMUEXT_INVLPG_MULTI;
		args->op.arg1.linear_addr = va;
	}

	MULTI_mmuext_op(mcs.mc, &args->op, 1, NULL, DOMID_SELF);

	xen_mc_issue(PARAVIRT_LAZY_MMU);
}

static void xen_clts(void)
{
	struct multicall_space mcs;

	mcs = xen_mc_entry(0);

	MULTI_fpu_taskswitch(mcs.mc, 0);

	xen_mc_issue(PARAVIRT_LAZY_CPU);
}

static void xen_write_cr0(unsigned long cr0)
{
	struct multicall_space mcs;

	/* Only pay attention to cr0.TS; everything else is
	   ignored. */
	mcs = xen_mc_entry(0);

	MULTI_fpu_taskswitch(mcs.mc, (cr0 & X86_CR0_TS) != 0);

	xen_mc_issue(PARAVIRT_LAZY_CPU);
}

static void xen_write_cr2(unsigned long cr2)
{
	x86_read_percpu(xen_vcpu)->arch.cr2 = cr2;
}

static unsigned long xen_read_cr2(void)
{
	return x86_read_percpu(xen_vcpu)->arch.cr2;
}

static unsigned long xen_read_cr2_direct(void)
{
	return x86_read_percpu(xen_vcpu_info.arch.cr2);
}

static void xen_write_cr4(unsigned long cr4)
{
	cr4 &= ~X86_CR4_PGE;
	cr4 &= ~X86_CR4_PSE;

	native_write_cr4(cr4);
}

static unsigned long xen_read_cr3(void)
{
	return x86_read_percpu(xen_cr3);
}

static void set_current_cr3(void *v)
{
	x86_write_percpu(xen_current_cr3, (unsigned long)v);
}

static void __xen_write_cr3(bool kernel, unsigned long cr3)
{
	struct mmuext_op *op;
	struct multicall_space mcs;
	unsigned long mfn;

	if (cr3)
		mfn = pfn_to_mfn(PFN_DOWN(cr3));
	else
		mfn = 0;

	WARN_ON(mfn == 0 && kernel);

	mcs = __xen_mc_entry(sizeof(*op));

	op = mcs.args;
	op->cmd = kernel ? MMUEXT_NEW_BASEPTR : MMUEXT_NEW_USER_BASEPTR;
	op->arg1.mfn = mfn;

	MULTI_mmuext_op(mcs.mc, op, 1, NULL, DOMID_SELF);

	if (kernel) {
		x86_write_percpu(xen_cr3, cr3);

		/* Update xen_current_cr3 once the batch has actually
		   been submitted. */
		xen_mc_callback(set_current_cr3, (void *)cr3);
	}
}

static void xen_write_cr3(unsigned long cr3)
{
	BUG_ON(preemptible());

	xen_mc_batch();  /* disables interrupts */

	/* Update while interrupts are disabled, so its atomic with
	   respect to ipis */
	x86_write_percpu(xen_cr3, cr3);

	__xen_write_cr3(true, cr3);

#ifdef CONFIG_X86_64
	{
		pgd_t *user_pgd = xen_get_user_pgd(__va(cr3));
		if (user_pgd)
			__xen_write_cr3(false, __pa(user_pgd));
		else
			__xen_write_cr3(false, 0);
	}
#endif

	xen_mc_issue(PARAVIRT_LAZY_CPU);  /* interrupts restored */
}

static int xen_write_msr_safe(unsigned int msr, unsigned low, unsigned high)
{
	int ret;

	ret = 0;

	switch(msr) {
#ifdef CONFIG_X86_64
		unsigned which;
		u64 base;

	case MSR_FS_BASE:		which = SEGBASE_FS; goto set;
	case MSR_KERNEL_GS_BASE:	which = SEGBASE_GS_USER; goto set;
	case MSR_GS_BASE:		which = SEGBASE_GS_KERNEL; goto set;

	set:
		base = ((u64)high << 32) | low;
		if (HYPERVISOR_set_segment_base(which, base) != 0)
			ret = -EFAULT;
		break;
#endif

	case MSR_STAR:
	case MSR_CSTAR:
	case MSR_LSTAR:
	case MSR_SYSCALL_MASK:
	case MSR_IA32_SYSENTER_CS:
	case MSR_IA32_SYSENTER_ESP:
	case MSR_IA32_SYSENTER_EIP:
		/* Fast syscall setup is all done in hypercalls, so
		   these are all ignored.  Stub them out here to stop
		   Xen console noise. */
		break;

	default:
		ret = native_write_msr_safe(msr, low, high);
	}

	return ret;
}

/* Early in boot, while setting up the initial pagetable, assume
   everything is pinned. */
static __init void xen_alloc_pte_init(struct mm_struct *mm, unsigned long pfn)
{
#ifdef CONFIG_FLATMEM
	BUG_ON(mem_map);	/* should only be used early */
#endif
	make_lowmem_page_readonly(__va(PFN_PHYS(pfn)));
}

/* Early release_pte assumes that all pts are pinned, since there's
   only init_mm and anything attached to that is pinned. */
static void xen_release_pte_init(unsigned long pfn)
{
	make_lowmem_page_readwrite(__va(PFN_PHYS(pfn)));
}

static void pin_pagetable_pfn(unsigned cmd, unsigned long pfn)
{
	struct mmuext_op op;
	op.cmd = cmd;
	op.arg1.mfn = pfn_to_mfn(pfn);
	if (HYPERVISOR_mmuext_op(&op, 1, NULL, DOMID_SELF))
		BUG();
}

/* This needs to make sure the new pte page is pinned iff its being
   attached to a pinned pagetable. */
static void xen_alloc_ptpage(struct mm_struct *mm, unsigned long pfn, unsigned level)
{
	struct page *page = pfn_to_page(pfn);

	if (PagePinned(virt_to_page(mm->pgd))) {
		SetPagePinned(page);

		vm_unmap_aliases();
		if (!PageHighMem(page)) {
			make_lowmem_page_readonly(__va(PFN_PHYS((unsigned long)pfn)));
			if (level == PT_PTE && USE_SPLIT_PTLOCKS)
				pin_pagetable_pfn(MMUEXT_PIN_L1_TABLE, pfn);
		} else {
			/* make sure there are no stray mappings of
			   this page */
			kmap_flush_unused();
<<<<<<< HEAD
			vm_unmap_aliases();
=======
		}
>>>>>>> c07f62e5
	}
}

static void xen_alloc_pte(struct mm_struct *mm, unsigned long pfn)
{
	xen_alloc_ptpage(mm, pfn, PT_PTE);
}

static void xen_alloc_pmd(struct mm_struct *mm, unsigned long pfn)
{
	xen_alloc_ptpage(mm, pfn, PT_PMD);
}

static int xen_pgd_alloc(struct mm_struct *mm)
{
	pgd_t *pgd = mm->pgd;
	int ret = 0;

	BUG_ON(PagePinned(virt_to_page(pgd)));

#ifdef CONFIG_X86_64
	{
		struct page *page = virt_to_page(pgd);
		pgd_t *user_pgd;

		BUG_ON(page->private != 0);

		ret = -ENOMEM;

		user_pgd = (pgd_t *)__get_free_page(GFP_KERNEL | __GFP_ZERO);
		page->private = (unsigned long)user_pgd;

		if (user_pgd != NULL) {
			user_pgd[pgd_index(VSYSCALL_START)] =
				__pgd(__pa(level3_user_vsyscall) | _PAGE_TABLE);
			ret = 0;
		}

		BUG_ON(PagePinned(virt_to_page(xen_get_user_pgd(pgd))));
	}
#endif

	return ret;
}

static void xen_pgd_free(struct mm_struct *mm, pgd_t *pgd)
{
#ifdef CONFIG_X86_64
	pgd_t *user_pgd = xen_get_user_pgd(pgd);

	if (user_pgd)
		free_page((unsigned long)user_pgd);
#endif
}

/* This should never happen until we're OK to use struct page */
static void xen_release_ptpage(unsigned long pfn, unsigned level)
{
	struct page *page = pfn_to_page(pfn);

	if (PagePinned(page)) {
		if (!PageHighMem(page)) {
			if (level == PT_PTE && USE_SPLIT_PTLOCKS)
				pin_pagetable_pfn(MMUEXT_UNPIN_TABLE, pfn);
			make_lowmem_page_readwrite(__va(PFN_PHYS(pfn)));
		}
		ClearPagePinned(page);
	}
}

static void xen_release_pte(unsigned long pfn)
{
	xen_release_ptpage(pfn, PT_PTE);
}

static void xen_release_pmd(unsigned long pfn)
{
	xen_release_ptpage(pfn, PT_PMD);
}

#if PAGETABLE_LEVELS == 4
static void xen_alloc_pud(struct mm_struct *mm, unsigned long pfn)
{
	xen_alloc_ptpage(mm, pfn, PT_PUD);
}

static void xen_release_pud(unsigned long pfn)
{
	xen_release_ptpage(pfn, PT_PUD);
}
#endif

#ifdef CONFIG_HIGHPTE
static void *xen_kmap_atomic_pte(struct page *page, enum km_type type)
{
	pgprot_t prot = PAGE_KERNEL;

	if (PagePinned(page))
		prot = PAGE_KERNEL_RO;

	if (0 && PageHighMem(page))
		printk("mapping highpte %lx type %d prot %s\n",
		       page_to_pfn(page), type,
		       (unsigned long)pgprot_val(prot) & _PAGE_RW ? "WRITE" : "READ");

	return kmap_atomic_prot(page, type, prot);
}
#endif

#ifdef CONFIG_X86_32
static __init pte_t mask_rw_pte(pte_t *ptep, pte_t pte)
{
	/* If there's an existing pte, then don't allow _PAGE_RW to be set */
	if (pte_val_ma(*ptep) & _PAGE_PRESENT)
		pte = __pte_ma(((pte_val_ma(*ptep) & _PAGE_RW) | ~_PAGE_RW) &
			       pte_val_ma(pte));

	return pte;
}

/* Init-time set_pte while constructing initial pagetables, which
   doesn't allow RO pagetable pages to be remapped RW */
static __init void xen_set_pte_init(pte_t *ptep, pte_t pte)
{
	pte = mask_rw_pte(ptep, pte);

	xen_set_pte(ptep, pte);
}
#endif

static __init void xen_pagetable_setup_start(pgd_t *base)
{
}

void xen_setup_shared_info(void)
{
	if (!xen_feature(XENFEAT_auto_translated_physmap)) {
		set_fixmap(FIX_PARAVIRT_BOOTMAP,
			   xen_start_info->shared_info);

		HYPERVISOR_shared_info =
			(struct shared_info *)fix_to_virt(FIX_PARAVIRT_BOOTMAP);
	} else
		HYPERVISOR_shared_info =
			(struct shared_info *)__va(xen_start_info->shared_info);

#ifndef CONFIG_SMP
	/* In UP this is as good a place as any to set up shared info */
	xen_setup_vcpu_info_placement();
#endif

	xen_setup_mfn_list_list();
}

static __init void xen_pagetable_setup_done(pgd_t *base)
{
	xen_setup_shared_info();
}

static __init void xen_post_allocator_init(void)
{
	pv_mmu_ops.set_pte = xen_set_pte;
	pv_mmu_ops.set_pmd = xen_set_pmd;
	pv_mmu_ops.set_pud = xen_set_pud;
#if PAGETABLE_LEVELS == 4
	pv_mmu_ops.set_pgd = xen_set_pgd;
#endif

	/* This will work as long as patching hasn't happened yet
	   (which it hasn't) */
	pv_mmu_ops.alloc_pte = xen_alloc_pte;
	pv_mmu_ops.alloc_pmd = xen_alloc_pmd;
	pv_mmu_ops.release_pte = xen_release_pte;
	pv_mmu_ops.release_pmd = xen_release_pmd;
#if PAGETABLE_LEVELS == 4
	pv_mmu_ops.alloc_pud = xen_alloc_pud;
	pv_mmu_ops.release_pud = xen_release_pud;
#endif

#ifdef CONFIG_X86_64
	SetPagePinned(virt_to_page(level3_user_vsyscall));
#endif
	xen_mark_init_mm_pinned();
}

/* This is called once we have the cpu_possible_map */
void xen_setup_vcpu_info_placement(void)
{
	int cpu;

	for_each_possible_cpu(cpu)
		xen_vcpu_setup(cpu);

	/* xen_vcpu_setup managed to place the vcpu_info within the
	   percpu area for all cpus, so make use of it */
	if (have_vcpu_info_placement) {
		printk(KERN_INFO "Xen: using vcpu_info placement\n");

		pv_irq_ops.save_fl = xen_save_fl_direct;
		pv_irq_ops.restore_fl = xen_restore_fl_direct;
		pv_irq_ops.irq_disable = xen_irq_disable_direct;
		pv_irq_ops.irq_enable = xen_irq_enable_direct;
		pv_mmu_ops.read_cr2 = xen_read_cr2_direct;
	}
}

static unsigned xen_patch(u8 type, u16 clobbers, void *insnbuf,
			  unsigned long addr, unsigned len)
{
	char *start, *end, *reloc;
	unsigned ret;

	start = end = reloc = NULL;

#define SITE(op, x)							\
	case PARAVIRT_PATCH(op.x):					\
	if (have_vcpu_info_placement) {					\
		start = (char *)xen_##x##_direct;			\
		end = xen_##x##_direct_end;				\
		reloc = xen_##x##_direct_reloc;				\
	}								\
	goto patch_site

	switch (type) {
		SITE(pv_irq_ops, irq_enable);
		SITE(pv_irq_ops, irq_disable);
		SITE(pv_irq_ops, save_fl);
		SITE(pv_irq_ops, restore_fl);
#undef SITE

	patch_site:
		if (start == NULL || (end-start) > len)
			goto default_patch;

		ret = paravirt_patch_insns(insnbuf, len, start, end);

		/* Note: because reloc is assigned from something that
		   appears to be an array, gcc assumes it's non-null,
		   but doesn't know its relationship with start and
		   end. */
		if (reloc > start && reloc < end) {
			int reloc_off = reloc - start;
			long *relocp = (long *)(insnbuf + reloc_off);
			long delta = start - (char *)addr;

			*relocp += delta;
		}
		break;

	default_patch:
	default:
		ret = paravirt_patch_default(type, clobbers, insnbuf,
					     addr, len);
		break;
	}

	return ret;
}

static void xen_set_fixmap(unsigned idx, unsigned long phys, pgprot_t prot)
{
	pte_t pte;

	phys >>= PAGE_SHIFT;

	switch (idx) {
	case FIX_BTMAP_END ... FIX_BTMAP_BEGIN:
#ifdef CONFIG_X86_F00F_BUG
	case FIX_F00F_IDT:
#endif
#ifdef CONFIG_X86_32
	case FIX_WP_TEST:
	case FIX_VDSO:
# ifdef CONFIG_HIGHMEM
	case FIX_KMAP_BEGIN ... FIX_KMAP_END:
# endif
#else
	case VSYSCALL_LAST_PAGE ... VSYSCALL_FIRST_PAGE:
#endif
#ifdef CONFIG_X86_LOCAL_APIC
	case FIX_APIC_BASE:	/* maps dummy local APIC */
#endif
		pte = pfn_pte(phys, prot);
		break;

	default:
		pte = mfn_pte(phys, prot);
		break;
	}

	__native_set_fixmap(idx, pte);

#ifdef CONFIG_X86_64
	/* Replicate changes to map the vsyscall page into the user
	   pagetable vsyscall mapping. */
	if (idx >= VSYSCALL_LAST_PAGE && idx <= VSYSCALL_FIRST_PAGE) {
		unsigned long vaddr = __fix_to_virt(idx);
		set_pte_vaddr_pud(level3_user_vsyscall, vaddr, pte);
	}
#endif
}

static const struct pv_info xen_info __initdata = {
	.paravirt_enabled = 1,
	.shared_kernel_pmd = 0,

	.name = "Xen",
};

static const struct pv_init_ops xen_init_ops __initdata = {
	.patch = xen_patch,

	.banner = xen_banner,
	.memory_setup = xen_memory_setup,
	.arch_setup = xen_arch_setup,
	.post_allocator_init = xen_post_allocator_init,
};

static const struct pv_time_ops xen_time_ops __initdata = {
	.time_init = xen_time_init,

	.set_wallclock = xen_set_wallclock,
	.get_wallclock = xen_get_wallclock,
	.get_tsc_khz = xen_tsc_khz,
	.sched_clock = xen_sched_clock,
};

static const struct pv_cpu_ops xen_cpu_ops __initdata = {
	.cpuid = xen_cpuid,

	.set_debugreg = xen_set_debugreg,
	.get_debugreg = xen_get_debugreg,

	.clts = xen_clts,

	.read_cr0 = native_read_cr0,
	.write_cr0 = xen_write_cr0,

	.read_cr4 = native_read_cr4,
	.read_cr4_safe = native_read_cr4_safe,
	.write_cr4 = xen_write_cr4,

	.wbinvd = native_wbinvd,

	.read_msr = native_read_msr_safe,
	.write_msr = xen_write_msr_safe,
	.read_tsc = native_read_tsc,
	.read_pmc = native_read_pmc,

	.iret = xen_iret,
	.irq_enable_sysexit = xen_sysexit,
#ifdef CONFIG_X86_64
	.usergs_sysret32 = xen_sysret32,
	.usergs_sysret64 = xen_sysret64,
#endif

	.load_tr_desc = paravirt_nop,
	.set_ldt = xen_set_ldt,
	.load_gdt = xen_load_gdt,
	.load_idt = xen_load_idt,
	.load_tls = xen_load_tls,
#ifdef CONFIG_X86_64
	.load_gs_index = xen_load_gs_index,
#endif

	.alloc_ldt = xen_alloc_ldt,
	.free_ldt = xen_free_ldt,

	.store_gdt = native_store_gdt,
	.store_idt = native_store_idt,
	.store_tr = xen_store_tr,

	.write_ldt_entry = xen_write_ldt_entry,
	.write_gdt_entry = xen_write_gdt_entry,
	.write_idt_entry = xen_write_idt_entry,
	.load_sp0 = xen_load_sp0,

	.set_iopl_mask = xen_set_iopl_mask,
	.io_delay = xen_io_delay,

	/* Xen takes care of %gs when switching to usermode for us */
	.swapgs = paravirt_nop,

	.lazy_mode = {
		.enter = paravirt_enter_lazy_cpu,
		.leave = xen_leave_lazy,
	},
};

static const struct pv_apic_ops xen_apic_ops __initdata = {
#ifdef CONFIG_X86_LOCAL_APIC
	.setup_boot_clock = paravirt_nop,
	.setup_secondary_clock = paravirt_nop,
	.startup_ipi_hook = paravirt_nop,
#endif
};

static const struct pv_mmu_ops xen_mmu_ops __initdata = {
	.pagetable_setup_start = xen_pagetable_setup_start,
	.pagetable_setup_done = xen_pagetable_setup_done,

	.read_cr2 = xen_read_cr2,
	.write_cr2 = xen_write_cr2,

	.read_cr3 = xen_read_cr3,
	.write_cr3 = xen_write_cr3,

	.flush_tlb_user = xen_flush_tlb,
	.flush_tlb_kernel = xen_flush_tlb,
	.flush_tlb_single = xen_flush_tlb_single,
	.flush_tlb_others = xen_flush_tlb_others,

	.pte_update = paravirt_nop,
	.pte_update_defer = paravirt_nop,

	.pgd_alloc = xen_pgd_alloc,
	.pgd_free = xen_pgd_free,

	.alloc_pte = xen_alloc_pte_init,
	.release_pte = xen_release_pte_init,
	.alloc_pmd = xen_alloc_pte_init,
	.alloc_pmd_clone = paravirt_nop,
	.release_pmd = xen_release_pte_init,

#ifdef CONFIG_HIGHPTE
	.kmap_atomic_pte = xen_kmap_atomic_pte,
#endif

#ifdef CONFIG_X86_64
	.set_pte = xen_set_pte,
#else
	.set_pte = xen_set_pte_init,
#endif
	.set_pte_at = xen_set_pte_at,
	.set_pmd = xen_set_pmd_hyper,

	.ptep_modify_prot_start = __ptep_modify_prot_start,
	.ptep_modify_prot_commit = __ptep_modify_prot_commit,

	.pte_val = xen_pte_val,
	.pte_flags = native_pte_flags,
	.pgd_val = xen_pgd_val,

	.make_pte = xen_make_pte,
	.make_pgd = xen_make_pgd,

#ifdef CONFIG_X86_PAE
	.set_pte_atomic = xen_set_pte_atomic,
	.set_pte_present = xen_set_pte_at,
	.pte_clear = xen_pte_clear,
	.pmd_clear = xen_pmd_clear,
#endif	/* CONFIG_X86_PAE */
	.set_pud = xen_set_pud_hyper,

	.make_pmd = xen_make_pmd,
	.pmd_val = xen_pmd_val,

#if PAGETABLE_LEVELS == 4
	.pud_val = xen_pud_val,
	.make_pud = xen_make_pud,
	.set_pgd = xen_set_pgd_hyper,

	.alloc_pud = xen_alloc_pte_init,
	.release_pud = xen_release_pte_init,
#endif	/* PAGETABLE_LEVELS == 4 */

	.activate_mm = xen_activate_mm,
	.dup_mmap = xen_dup_mmap,
	.exit_mmap = xen_exit_mmap,

	.lazy_mode = {
		.enter = paravirt_enter_lazy_mmu,
		.leave = xen_leave_lazy,
	},

	.set_fixmap = xen_set_fixmap,
};

static void xen_reboot(int reason)
{
	struct sched_shutdown r = { .reason = reason };

#ifdef CONFIG_SMP
	smp_send_stop();
#endif

	if (HYPERVISOR_sched_op(SCHEDOP_shutdown, &r))
		BUG();
}

static void xen_restart(char *msg)
{
	xen_reboot(SHUTDOWN_reboot);
}

static void xen_emergency_restart(void)
{
	xen_reboot(SHUTDOWN_reboot);
}

static void xen_machine_halt(void)
{
	xen_reboot(SHUTDOWN_poweroff);
}

static void xen_crash_shutdown(struct pt_regs *regs)
{
	xen_reboot(SHUTDOWN_crash);
}

static const struct machine_ops __initdata xen_machine_ops = {
	.restart = xen_restart,
	.halt = xen_machine_halt,
	.power_off = xen_machine_halt,
	.shutdown = xen_machine_halt,
	.crash_shutdown = xen_crash_shutdown,
	.emergency_restart = xen_emergency_restart,
};


static void __init xen_reserve_top(void)
{
#ifdef CONFIG_X86_32
	unsigned long top = HYPERVISOR_VIRT_START;
	struct xen_platform_parameters pp;

	if (HYPERVISOR_xen_version(XENVER_platform_parameters, &pp) == 0)
		top = pp.virt_start;

	reserve_top_address(-top);
#endif	/* CONFIG_X86_32 */
}

/*
 * Like __va(), but returns address in the kernel mapping (which is
 * all we have until the physical memory mapping has been set up.
 */
static void *__ka(phys_addr_t paddr)
{
#ifdef CONFIG_X86_64
	return (void *)(paddr + __START_KERNEL_map);
#else
	return __va(paddr);
#endif
}

/* Convert a machine address to physical address */
static unsigned long m2p(phys_addr_t maddr)
{
	phys_addr_t paddr;

	maddr &= PTE_PFN_MASK;
	paddr = mfn_to_pfn(maddr >> PAGE_SHIFT) << PAGE_SHIFT;

	return paddr;
}

/* Convert a machine address to kernel virtual */
static void *m2v(phys_addr_t maddr)
{
	return __ka(m2p(maddr));
}

static void set_page_prot(void *addr, pgprot_t prot)
{
	unsigned long pfn = __pa(addr) >> PAGE_SHIFT;
	pte_t pte = pfn_pte(pfn, prot);

	if (HYPERVISOR_update_va_mapping((unsigned long)addr, pte, 0))
		BUG();
}

static __init void xen_map_identity_early(pmd_t *pmd, unsigned long max_pfn)
{
	unsigned pmdidx, pteidx;
	unsigned ident_pte;
	unsigned long pfn;

	ident_pte = 0;
	pfn = 0;
	for(pmdidx = 0; pmdidx < PTRS_PER_PMD && pfn < max_pfn; pmdidx++) {
		pte_t *pte_page;

		/* Reuse or allocate a page of ptes */
		if (pmd_present(pmd[pmdidx]))
			pte_page = m2v(pmd[pmdidx].pmd);
		else {
			/* Check for free pte pages */
			if (ident_pte == ARRAY_SIZE(level1_ident_pgt))
				break;

			pte_page = &level1_ident_pgt[ident_pte];
			ident_pte += PTRS_PER_PTE;

			pmd[pmdidx] = __pmd(__pa(pte_page) | _PAGE_TABLE);
		}

		/* Install mappings */
		for(pteidx = 0; pteidx < PTRS_PER_PTE; pteidx++, pfn++) {
			pte_t pte;

			if (pfn > max_pfn_mapped)
				max_pfn_mapped = pfn;

			if (!pte_none(pte_page[pteidx]))
				continue;

			pte = pfn_pte(pfn, PAGE_KERNEL_EXEC);
			pte_page[pteidx] = pte;
		}
	}

	for(pteidx = 0; pteidx < ident_pte; pteidx += PTRS_PER_PTE)
		set_page_prot(&level1_ident_pgt[pteidx], PAGE_KERNEL_RO);

	set_page_prot(pmd, PAGE_KERNEL_RO);
}

#ifdef CONFIG_X86_64
static void convert_pfn_mfn(void *v)
{
	pte_t *pte = v;
	int i;

	/* All levels are converted the same way, so just treat them
	   as ptes. */
	for(i = 0; i < PTRS_PER_PTE; i++)
		pte[i] = xen_make_pte(pte[i].pte);
}

/*
 * Set up the inital kernel pagetable.
 *
 * We can construct this by grafting the Xen provided pagetable into
 * head_64.S's preconstructed pagetables.  We copy the Xen L2's into
 * level2_ident_pgt, level2_kernel_pgt and level2_fixmap_pgt.  This
 * means that only the kernel has a physical mapping to start with -
 * but that's enough to get __va working.  We need to fill in the rest
 * of the physical mapping once some sort of allocator has been set
 * up.
 */
static __init pgd_t *xen_setup_kernel_pagetable(pgd_t *pgd, unsigned long max_pfn)
{
	pud_t *l3;
	pmd_t *l2;

	/* Zap identity mapping */
	init_level4_pgt[0] = __pgd(0);

	/* Pre-constructed entries are in pfn, so convert to mfn */
	convert_pfn_mfn(init_level4_pgt);
	convert_pfn_mfn(level3_ident_pgt);
	convert_pfn_mfn(level3_kernel_pgt);

	l3 = m2v(pgd[pgd_index(__START_KERNEL_map)].pgd);
	l2 = m2v(l3[pud_index(__START_KERNEL_map)].pud);

	memcpy(level2_ident_pgt, l2, sizeof(pmd_t) * PTRS_PER_PMD);
	memcpy(level2_kernel_pgt, l2, sizeof(pmd_t) * PTRS_PER_PMD);

	l3 = m2v(pgd[pgd_index(__START_KERNEL_map + PMD_SIZE)].pgd);
	l2 = m2v(l3[pud_index(__START_KERNEL_map + PMD_SIZE)].pud);
	memcpy(level2_fixmap_pgt, l2, sizeof(pmd_t) * PTRS_PER_PMD);

	/* Set up identity map */
	xen_map_identity_early(level2_ident_pgt, max_pfn);

	/* Make pagetable pieces RO */
	set_page_prot(init_level4_pgt, PAGE_KERNEL_RO);
	set_page_prot(level3_ident_pgt, PAGE_KERNEL_RO);
	set_page_prot(level3_kernel_pgt, PAGE_KERNEL_RO);
	set_page_prot(level3_user_vsyscall, PAGE_KERNEL_RO);
	set_page_prot(level2_kernel_pgt, PAGE_KERNEL_RO);
	set_page_prot(level2_fixmap_pgt, PAGE_KERNEL_RO);

	/* Pin down new L4 */
	pin_pagetable_pfn(MMUEXT_PIN_L4_TABLE,
			  PFN_DOWN(__pa_symbol(init_level4_pgt)));

	/* Unpin Xen-provided one */
	pin_pagetable_pfn(MMUEXT_UNPIN_TABLE, PFN_DOWN(__pa(pgd)));

	/* Switch over */
	pgd = init_level4_pgt;

	/*
	 * At this stage there can be no user pgd, and no page
	 * structure to attach it to, so make sure we just set kernel
	 * pgd.
	 */
	xen_mc_batch();
	__xen_write_cr3(true, __pa(pgd));
	xen_mc_issue(PARAVIRT_LAZY_CPU);

	reserve_early(__pa(xen_start_info->pt_base),
		      __pa(xen_start_info->pt_base +
			   xen_start_info->nr_pt_frames * PAGE_SIZE),
		      "XEN PAGETABLES");

	return pgd;
}
#else	/* !CONFIG_X86_64 */
static pmd_t level2_kernel_pgt[PTRS_PER_PMD] __page_aligned_bss;

static __init pgd_t *xen_setup_kernel_pagetable(pgd_t *pgd, unsigned long max_pfn)
{
	pmd_t *kernel_pmd;

	init_pg_tables_start = __pa(pgd);
	init_pg_tables_end = __pa(pgd) + xen_start_info->nr_pt_frames*PAGE_SIZE;
	max_pfn_mapped = PFN_DOWN(init_pg_tables_end + 512*1024);

	kernel_pmd = m2v(pgd[KERNEL_PGD_BOUNDARY].pgd);
	memcpy(level2_kernel_pgt, kernel_pmd, sizeof(pmd_t) * PTRS_PER_PMD);

	xen_map_identity_early(level2_kernel_pgt, max_pfn);

	memcpy(swapper_pg_dir, pgd, sizeof(pgd_t) * PTRS_PER_PGD);
	set_pgd(&swapper_pg_dir[KERNEL_PGD_BOUNDARY],
			__pgd(__pa(level2_kernel_pgt) | _PAGE_PRESENT));

	set_page_prot(level2_kernel_pgt, PAGE_KERNEL_RO);
	set_page_prot(swapper_pg_dir, PAGE_KERNEL_RO);
	set_page_prot(empty_zero_page, PAGE_KERNEL_RO);

	pin_pagetable_pfn(MMUEXT_UNPIN_TABLE, PFN_DOWN(__pa(pgd)));

	xen_write_cr3(__pa(swapper_pg_dir));

	pin_pagetable_pfn(MMUEXT_PIN_L3_TABLE, PFN_DOWN(__pa(swapper_pg_dir)));

	return swapper_pg_dir;
}
#endif	/* CONFIG_X86_64 */

/* First C function to be called on Xen boot */
asmlinkage void __init xen_start_kernel(void)
{
	pgd_t *pgd;

	if (!xen_start_info)
		return;

	xen_domain_type = XEN_PV_DOMAIN;

	BUG_ON(memcmp(xen_start_info->magic, "xen-3", 5) != 0);

	xen_setup_features();

	/* Install Xen paravirt ops */
	pv_info = xen_info;
	pv_init_ops = xen_init_ops;
	pv_time_ops = xen_time_ops;
	pv_cpu_ops = xen_cpu_ops;
	pv_apic_ops = xen_apic_ops;
	pv_mmu_ops = xen_mmu_ops;

	xen_init_irq_ops();

#ifdef CONFIG_X86_LOCAL_APIC
	/*
	 * set up the basic apic ops.
	 */
	apic_ops = &xen_basic_apic_ops;
#endif

	if (xen_feature(XENFEAT_mmu_pt_update_preserve_ad)) {
		pv_mmu_ops.ptep_modify_prot_start = xen_ptep_modify_prot_start;
		pv_mmu_ops.ptep_modify_prot_commit = xen_ptep_modify_prot_commit;
	}

	machine_ops = xen_machine_ops;

#ifdef CONFIG_X86_64
	/* Disable until direct per-cpu data access. */
	have_vcpu_info_placement = 0;
	x86_64_init_pda();
#endif

	xen_smp_init();

	/* Get mfn list */
	if (!xen_feature(XENFEAT_auto_translated_physmap))
		xen_build_dynamic_phys_to_machine();

	pgd = (pgd_t *)xen_start_info->pt_base;

	/* Prevent unwanted bits from being set in PTEs. */
	__supported_pte_mask &= ~_PAGE_GLOBAL;
	if (!xen_initial_domain())
		__supported_pte_mask &= ~(_PAGE_PWT | _PAGE_PCD);

	/* Don't do the full vcpu_info placement stuff until we have a
	   possible map and a non-dummy shared_info. */
	per_cpu(xen_vcpu, 0) = &HYPERVISOR_shared_info->vcpu_info[0];

	xen_raw_console_write("mapping kernel into physical memory\n");
	pgd = xen_setup_kernel_pagetable(pgd, xen_start_info->nr_pages);

	init_mm.pgd = pgd;

	/* keep using Xen gdt for now; no urgent need to change it */

	pv_info.kernel_rpl = 1;
	if (xen_feature(XENFEAT_supervisor_mode_kernel))
		pv_info.kernel_rpl = 0;

	/* set the limit of our address space */
	xen_reserve_top();

#ifdef CONFIG_X86_32
	/* set up basic CPUID stuff */
	cpu_detect(&new_cpu_data);
	new_cpu_data.hard_math = 1;
	new_cpu_data.x86_capability[0] = cpuid_edx(1);
#endif

	/* Poke various useful things into boot_params */
	boot_params.hdr.type_of_loader = (9 << 4) | 0;
	boot_params.hdr.ramdisk_image = xen_start_info->mod_start
		? __pa(xen_start_info->mod_start) : 0;
	boot_params.hdr.ramdisk_size = xen_start_info->mod_len;
	boot_params.hdr.cmd_line_ptr = __pa(xen_start_info->cmd_line);

	if (!xen_initial_domain()) {
		add_preferred_console("xenboot", 0, NULL);
		add_preferred_console("tty", 0, NULL);
		add_preferred_console("hvc", 0, NULL);
	}

	xen_raw_console_write("about to get started...\n");

	/* Start the world */
#ifdef CONFIG_X86_32
	i386_start_kernel();
#else
	x86_64_start_reservations((char *)__pa_symbol(&boot_params));
#endif
}<|MERGE_RESOLUTION|>--- conflicted
+++ resolved
@@ -872,11 +872,7 @@
 			/* make sure there are no stray mappings of
 			   this page */
 			kmap_flush_unused();
-<<<<<<< HEAD
-			vm_unmap_aliases();
-=======
 		}
->>>>>>> c07f62e5
 	}
 }
 
