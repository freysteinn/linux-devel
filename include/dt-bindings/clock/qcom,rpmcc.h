/* SPDX-License-Identifier: GPL-2.0-only */
/*
 * Copyright 2015 Linaro Limited
 */

#ifndef _DT_BINDINGS_CLK_MSM_RPMCC_H
#define _DT_BINDINGS_CLK_MSM_RPMCC_H

/* RPM clocks */
#define RPM_PXO_CLK				0
#define RPM_PXO_A_CLK				1
#define RPM_CXO_CLK				2
#define RPM_CXO_A_CLK				3
#define RPM_APPS_FABRIC_CLK			4
#define RPM_APPS_FABRIC_A_CLK			5
#define RPM_CFPB_CLK				6
#define RPM_CFPB_A_CLK				7
#define RPM_QDSS_CLK				8
#define RPM_QDSS_A_CLK				9
#define RPM_DAYTONA_FABRIC_CLK			10
#define RPM_DAYTONA_FABRIC_A_CLK		11
#define RPM_EBI1_CLK				12
#define RPM_EBI1_A_CLK				13
#define RPM_MM_FABRIC_CLK			14
#define RPM_MM_FABRIC_A_CLK			15
#define RPM_MMFPB_CLK				16
#define RPM_MMFPB_A_CLK				17
#define RPM_SYS_FABRIC_CLK			18
#define RPM_SYS_FABRIC_A_CLK			19
#define RPM_SFPB_CLK				20
#define RPM_SFPB_A_CLK				21
#define RPM_SMI_CLK				22
#define RPM_SMI_A_CLK				23
#define RPM_PLL4_CLK				24
#define RPM_XO_D0				25
#define RPM_XO_D1				26
#define RPM_XO_A0				27
#define RPM_XO_A1				28
#define RPM_XO_A2				29
#define RPM_NSS_FABRIC_0_CLK			30
#define RPM_NSS_FABRIC_0_A_CLK			31
#define RPM_NSS_FABRIC_1_CLK			32
#define RPM_NSS_FABRIC_1_A_CLK			33

/* SMD RPM clocks */
#define RPM_SMD_XO_CLK_SRC				0
#define RPM_SMD_XO_A_CLK_SRC			1
#define RPM_SMD_PCNOC_CLK				2
#define RPM_SMD_PCNOC_A_CLK				3
#define RPM_SMD_SNOC_CLK				4
#define RPM_SMD_SNOC_A_CLK				5
#define RPM_SMD_BIMC_CLK				6
#define RPM_SMD_BIMC_A_CLK				7
#define RPM_SMD_QDSS_CLK				8
#define RPM_SMD_QDSS_A_CLK				9
#define RPM_SMD_BB_CLK1				10
#define RPM_SMD_BB_CLK1_A				11
#define RPM_SMD_BB_CLK2				12
#define RPM_SMD_BB_CLK2_A				13
#define RPM_SMD_RF_CLK1				14
#define RPM_SMD_RF_CLK1_A				15
#define RPM_SMD_RF_CLK2				16
#define RPM_SMD_RF_CLK2_A				17
#define RPM_SMD_BB_CLK1_PIN				18
#define RPM_SMD_BB_CLK1_A_PIN			19
#define RPM_SMD_BB_CLK2_PIN				20
#define RPM_SMD_BB_CLK2_A_PIN			21
#define RPM_SMD_RF_CLK1_PIN				22
#define RPM_SMD_RF_CLK1_A_PIN			23
#define RPM_SMD_RF_CLK2_PIN				24
#define RPM_SMD_RF_CLK2_A_PIN			25
#define RPM_SMD_PNOC_CLK			26
#define RPM_SMD_PNOC_A_CLK			27
#define RPM_SMD_CNOC_CLK			28
#define RPM_SMD_CNOC_A_CLK			29
#define RPM_SMD_MMSSNOC_AHB_CLK			30
#define RPM_SMD_MMSSNOC_AHB_A_CLK		31
#define RPM_SMD_GFX3D_CLK_SRC			32
#define RPM_SMD_GFX3D_A_CLK_SRC			33
#define RPM_SMD_OCMEMGX_CLK			34
#define RPM_SMD_OCMEMGX_A_CLK			35
#define RPM_SMD_CXO_D0				36
#define RPM_SMD_CXO_D0_A			37
#define RPM_SMD_CXO_D1				38
#define RPM_SMD_CXO_D1_A			39
#define RPM_SMD_CXO_A0				40
#define RPM_SMD_CXO_A0_A			41
#define RPM_SMD_CXO_A1				42
#define RPM_SMD_CXO_A1_A			43
#define RPM_SMD_CXO_A2				44
#define RPM_SMD_CXO_A2_A			45
#define RPM_SMD_DIV_CLK1			46
#define RPM_SMD_DIV_A_CLK1			47
#define RPM_SMD_DIV_CLK2			48
#define RPM_SMD_DIV_A_CLK2			49
#define RPM_SMD_DIFF_CLK			50
#define RPM_SMD_DIFF_A_CLK			51
#define RPM_SMD_CXO_D0_PIN			52
#define RPM_SMD_CXO_D0_A_PIN			53
#define RPM_SMD_CXO_D1_PIN			54
#define RPM_SMD_CXO_D1_A_PIN			55
#define RPM_SMD_CXO_A0_PIN			56
#define RPM_SMD_CXO_A0_A_PIN			57
#define RPM_SMD_CXO_A1_PIN			58
#define RPM_SMD_CXO_A1_A_PIN			59
#define RPM_SMD_CXO_A2_PIN			60
#define RPM_SMD_CXO_A2_A_PIN			61
#define RPM_SMD_AGGR1_NOC_CLK			62
#define RPM_SMD_AGGR1_NOC_A_CLK			63
#define RPM_SMD_AGGR2_NOC_CLK			64
#define RPM_SMD_AGGR2_NOC_A_CLK			65
#define RPM_SMD_MMAXI_CLK			66
#define RPM_SMD_MMAXI_A_CLK			67
#define RPM_SMD_IPA_CLK				68
#define RPM_SMD_IPA_A_CLK			69
#define RPM_SMD_CE1_CLK				70
#define RPM_SMD_CE1_A_CLK			71
#define RPM_SMD_DIV_CLK3			72
#define RPM_SMD_DIV_A_CLK3			73
#define RPM_SMD_LN_BB_CLK			74
#define RPM_SMD_LN_BB_A_CLK			75
#define RPM_SMD_BIMC_GPU_CLK			76
#define RPM_SMD_BIMC_GPU_A_CLK			77
#define RPM_SMD_QPIC_CLK			78
#define RPM_SMD_QPIC_CLK_A			79
#define RPM_SMD_LN_BB_CLK1			80
#define RPM_SMD_LN_BB_CLK1_A			81
#define RPM_SMD_LN_BB_CLK2			82
#define RPM_SMD_LN_BB_CLK2_A			83
#define RPM_SMD_LN_BB_CLK3_PIN			84
#define RPM_SMD_LN_BB_CLK3_A_PIN		85
#define RPM_SMD_RF_CLK3				86
#define RPM_SMD_RF_CLK3_A			87
#define RPM_SMD_RF_CLK3_PIN			88
#define RPM_SMD_RF_CLK3_A_PIN			89
#define RPM_SMD_MMSSNOC_AXI_CLK			90
#define RPM_SMD_MMSSNOC_AXI_CLK_A		91
#define RPM_SMD_CNOC_PERIPH_CLK			92
#define RPM_SMD_CNOC_PERIPH_A_CLK		93
#define RPM_SMD_LN_BB_CLK3			94
#define RPM_SMD_LN_BB_CLK3_A			95
#define RPM_SMD_LN_BB_CLK1_PIN			96
#define RPM_SMD_LN_BB_CLK1_A_PIN		97
#define RPM_SMD_LN_BB_CLK2_PIN			98
#define RPM_SMD_LN_BB_CLK2_A_PIN		99
#define RPM_SMD_SYSMMNOC_CLK			100
#define RPM_SMD_SYSMMNOC_A_CLK			101
#define RPM_SMD_CE2_CLK				102
#define RPM_SMD_CE2_A_CLK			103
#define RPM_SMD_CE3_CLK				104
#define RPM_SMD_CE3_A_CLK			105
#define RPM_SMD_QUP_CLK				106
#define RPM_SMD_QUP_A_CLK			107
#define RPM_SMD_MMRT_CLK			108
#define RPM_SMD_MMRT_A_CLK			109
#define RPM_SMD_MMNRT_CLK			110
#define RPM_SMD_MMNRT_A_CLK			111
#define RPM_SMD_SNOC_PERIPH_CLK			112
#define RPM_SMD_SNOC_PERIPH_A_CLK		113
#define RPM_SMD_SNOC_LPASS_CLK			114
#define RPM_SMD_SNOC_LPASS_A_CLK		115
<<<<<<< HEAD
=======
#define RPM_SMD_HWKM_CLK			116
#define RPM_SMD_HWKM_A_CLK			117
#define RPM_SMD_PKA_CLK				118
#define RPM_SMD_PKA_A_CLK			119
#define RPM_SMD_CPUSS_GNOC_CLK			120
#define RPM_SMD_CPUSS_GNOC_A_CLK		121
>>>>>>> df0cc57e

#endif<|MERGE_RESOLUTION|>--- conflicted
+++ resolved
@@ -159,14 +159,11 @@
 #define RPM_SMD_SNOC_PERIPH_A_CLK		113
 #define RPM_SMD_SNOC_LPASS_CLK			114
 #define RPM_SMD_SNOC_LPASS_A_CLK		115
-<<<<<<< HEAD
-=======
 #define RPM_SMD_HWKM_CLK			116
 #define RPM_SMD_HWKM_A_CLK			117
 #define RPM_SMD_PKA_CLK				118
 #define RPM_SMD_PKA_A_CLK			119
 #define RPM_SMD_CPUSS_GNOC_CLK			120
 #define RPM_SMD_CPUSS_GNOC_A_CLK		121
->>>>>>> df0cc57e
 
 #endif