/* thread_info.h: common low-level thread information accessors
 *
 * Copyright (C) 2002  David Howells (dhowells@redhat.com)
 * - Incorporating suggestions made by Linus Torvalds
 */

#ifndef _LINUX_THREAD_INFO_H
#define _LINUX_THREAD_INFO_H

#include <linux/types.h>
#include <linux/bug.h>

struct timespec;
struct compat_timespec;

/*
 * System call restart block.
 */
struct restart_block {
	long (*fn)(struct restart_block *);
	union {
		/* For futex_wait and futex_wait_requeue_pi */
		struct {
			u32 __user *uaddr;
			u32 val;
			u32 flags;
			u32 bitset;
			u64 time;
			u32 __user *uaddr2;
		} futex;
		/* For nanosleep */
		struct {
			clockid_t clockid;
			struct timespec __user *rmtp;
#ifdef CONFIG_COMPAT
			struct compat_timespec __user *compat_rmtp;
#endif
			u64 expires;
		} nanosleep;
		/* For poll */
		struct {
			struct pollfd __user *ufds;
			int nfds;
			int has_timeout;
			unsigned long tv_sec;
			unsigned long tv_nsec;
		} poll;
	};
};

extern long do_no_restart_syscall(struct restart_block *parm);

#include <linux/bitops.h>
#include <asm/thread_info.h>

#ifdef __KERNEL__

#ifdef CONFIG_DEBUG_STACK_USAGE
# define THREADINFO_GFP		(GFP_KERNEL_ACCOUNT | __GFP_NOTRACK | \
				 __GFP_ZERO)
#else
# define THREADINFO_GFP		(GFP_KERNEL_ACCOUNT | __GFP_NOTRACK)
#endif

/*
 * flag set/clear/test wrappers
 * - pass TIF_xxxx constants to these functions
 */

static inline void set_ti_thread_flag(struct thread_info *ti, int flag)
{
	set_bit(flag, (unsigned long *)&ti->flags);
}

static inline void clear_ti_thread_flag(struct thread_info *ti, int flag)
{
	clear_bit(flag, (unsigned long *)&ti->flags);
}

static inline int test_and_set_ti_thread_flag(struct thread_info *ti, int flag)
{
	return test_and_set_bit(flag, (unsigned long *)&ti->flags);
}

static inline int test_and_clear_ti_thread_flag(struct thread_info *ti, int flag)
{
	return test_and_clear_bit(flag, (unsigned long *)&ti->flags);
}

static inline int test_ti_thread_flag(struct thread_info *ti, int flag)
{
	return test_bit(flag, (unsigned long *)&ti->flags);
}

#define set_thread_flag(flag) \
	set_ti_thread_flag(current_thread_info(), flag)
#define clear_thread_flag(flag) \
	clear_ti_thread_flag(current_thread_info(), flag)
#define test_and_set_thread_flag(flag) \
	test_and_set_ti_thread_flag(current_thread_info(), flag)
#define test_and_clear_thread_flag(flag) \
	test_and_clear_ti_thread_flag(current_thread_info(), flag)
#define test_thread_flag(flag) \
	test_ti_thread_flag(current_thread_info(), flag)

#define tif_need_resched() test_thread_flag(TIF_NEED_RESCHED)

#ifndef CONFIG_HAVE_ARCH_WITHIN_STACK_FRAMES
static inline int arch_within_stack_frames(const void * const stack,
					   const void * const stackend,
					   const void *obj, unsigned long len)
{
	return 0;
}
#endif

#ifdef CONFIG_HARDENED_USERCOPY
extern void __check_object_size(const void *ptr, unsigned long n,
					bool to_user);

<<<<<<< HEAD
static inline void check_object_size(const void *ptr, unsigned long n,
				     bool to_user)
{
	__check_object_size(ptr, n, to_user);
=======
static __always_inline void check_object_size(const void *ptr, unsigned long n,
					      bool to_user)
{
	if (!__builtin_constant_p(n))
		__check_object_size(ptr, n, to_user);
>>>>>>> 08895a8b
}
#else
static inline void check_object_size(const void *ptr, unsigned long n,
				     bool to_user)
{ }
#endif /* CONFIG_HARDENED_USERCOPY */

#endif	/* __KERNEL__ */

#endif /* _LINUX_THREAD_INFO_H */<|MERGE_RESOLUTION|>--- conflicted
+++ resolved
@@ -118,18 +118,11 @@
 extern void __check_object_size(const void *ptr, unsigned long n,
 					bool to_user);
 
-<<<<<<< HEAD
-static inline void check_object_size(const void *ptr, unsigned long n,
-				     bool to_user)
-{
-	__check_object_size(ptr, n, to_user);
-=======
 static __always_inline void check_object_size(const void *ptr, unsigned long n,
 					      bool to_user)
 {
 	if (!__builtin_constant_p(n))
 		__check_object_size(ptr, n, to_user);
->>>>>>> 08895a8b
 }
 #else
 static inline void check_object_size(const void *ptr, unsigned long n,
