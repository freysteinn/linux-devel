// SPDX-License-Identifier: GPL-2.0+
/*
 * User-space Probes (UProbes)
 *
 * Copyright (C) IBM Corporation, 2008-2012
 * Authors:
 *	Srikar Dronamraju
 *	Jim Keniston
 * Copyright (C) 2011-2012 Red Hat, Inc., Peter Zijlstra
 */

#include <linux/kernel.h>
#include <linux/highmem.h>
#include <linux/pagemap.h>	/* read_mapping_page */
#include <linux/slab.h>
#include <linux/sched.h>
#include <linux/sched/mm.h>
#include <linux/sched/coredump.h>
#include <linux/export.h>
#include <linux/rmap.h>		/* anon_vma_prepare */
#include <linux/mmu_notifier.h>	/* set_pte_at_notify */
#include <linux/swap.h>		/* try_to_free_swap */
#include <linux/ptrace.h>	/* user_enable_single_step */
#include <linux/kdebug.h>	/* notifier mechanism */
#include "../../mm/internal.h"	/* munlock_vma_page */
#include <linux/percpu-rwsem.h>
#include <linux/task_work.h>
#include <linux/shmem_fs.h>

#include <linux/uprobes.h>

#define UINSNS_PER_PAGE			(PAGE_SIZE/UPROBE_XOL_SLOT_BYTES)
#define MAX_UPROBE_XOL_SLOTS		UINSNS_PER_PAGE

static struct rb_root uprobes_tree = RB_ROOT;
/*
 * allows us to skip the uprobe_mmap if there are no uprobe events active
 * at this time.  Probably a fine grained per inode count is better?
 */
#define no_uprobe_events()	RB_EMPTY_ROOT(&uprobes_tree)

static DEFINE_SPINLOCK(uprobes_treelock);	/* serialize rbtree access */

#define UPROBES_HASH_SZ	13
/* serialize uprobe->pending_list */
static struct mutex uprobes_mmap_mutex[UPROBES_HASH_SZ];
#define uprobes_mmap_hash(v)	(&uprobes_mmap_mutex[((unsigned long)(v)) % UPROBES_HASH_SZ])

static struct percpu_rw_semaphore dup_mmap_sem;

/* Have a copy of original instruction */
#define UPROBE_COPY_INSN	0

struct uprobe {
	struct rb_node		rb_node;	/* node in the rb tree */
	refcount_t		ref;
	struct rw_semaphore	register_rwsem;
	struct rw_semaphore	consumer_rwsem;
	struct list_head	pending_list;
	struct uprobe_consumer	*consumers;
	struct inode		*inode;		/* Also hold a ref to inode */
	loff_t			offset;
	loff_t			ref_ctr_offset;
	unsigned long		flags;

	/*
	 * The generic code assumes that it has two members of unknown type
	 * owned by the arch-specific code:
	 *
	 * 	insn -	copy_insn() saves the original instruction here for
	 *		arch_uprobe_analyze_insn().
	 *
	 *	ixol -	potentially modified instruction to execute out of
	 *		line, copied to xol_area by xol_get_insn_slot().
	 */
	struct arch_uprobe	arch;
};

struct delayed_uprobe {
	struct list_head list;
	struct uprobe *uprobe;
	struct mm_struct *mm;
};

static DEFINE_MUTEX(delayed_uprobe_lock);
static LIST_HEAD(delayed_uprobe_list);

/*
 * Execute out of line area: anonymous executable mapping installed
 * by the probed task to execute the copy of the original instruction
 * mangled by set_swbp().
 *
 * On a breakpoint hit, thread contests for a slot.  It frees the
 * slot after singlestep. Currently a fixed number of slots are
 * allocated.
 */
struct xol_area {
	wait_queue_head_t 		wq;		/* if all slots are busy */
	atomic_t 			slot_count;	/* number of in-use slots */
	unsigned long 			*bitmap;	/* 0 = free slot */

	struct vm_special_mapping	xol_mapping;
	struct page 			*pages[2];
	/*
	 * We keep the vma's vm_start rather than a pointer to the vma
	 * itself.  The probed process or a naughty kernel module could make
	 * the vma go away, and we must handle that reasonably gracefully.
	 */
	unsigned long 			vaddr;		/* Page(s) of instruction slots */
};

/*
 * valid_vma: Verify if the specified vma is an executable vma
 * Relax restrictions while unregistering: vm_flags might have
 * changed after breakpoint was inserted.
 *	- is_register: indicates if we are in register context.
 *	- Return 1 if the specified virtual address is in an
 *	  executable vma.
 */
static bool valid_vma(struct vm_area_struct *vma, bool is_register)
{
	vm_flags_t flags = VM_HUGETLB | VM_MAYEXEC | VM_MAYSHARE;

	if (is_register)
		flags |= VM_WRITE;

	return vma->vm_file && (vma->vm_flags & flags) == VM_MAYEXEC;
}

static unsigned long offset_to_vaddr(struct vm_area_struct *vma, loff_t offset)
{
	return vma->vm_start + offset - ((loff_t)vma->vm_pgoff << PAGE_SHIFT);
}

static loff_t vaddr_to_offset(struct vm_area_struct *vma, unsigned long vaddr)
{
	return ((loff_t)vma->vm_pgoff << PAGE_SHIFT) + (vaddr - vma->vm_start);
}

/**
 * __replace_page - replace page in vma by new page.
 * based on replace_page in mm/ksm.c
 *
 * @vma:      vma that holds the pte pointing to page
 * @addr:     address the old @page is mapped at
 * @page:     the cowed page we are replacing by kpage
 * @kpage:    the modified page we replace page by
 *
 * Returns 0 on success, -EFAULT on failure.
 */
static int __replace_page(struct vm_area_struct *vma, unsigned long addr,
				struct page *old_page, struct page *new_page)
{
	struct mm_struct *mm = vma->vm_mm;
	struct page_vma_mapped_walk pvmw = {
		.page = old_page,
		.vma = vma,
		.address = addr,
	};
	int err;
	struct mmu_notifier_range range;
	struct mem_cgroup *memcg;

<<<<<<< HEAD
	mmu_notifier_range_init(&range, mm, addr, addr + PAGE_SIZE);
=======
	mmu_notifier_range_init(&range, MMU_NOTIFY_CLEAR, 0, vma, mm, addr,
				addr + PAGE_SIZE);
>>>>>>> 0ecfebd2

	VM_BUG_ON_PAGE(PageTransHuge(old_page), old_page);

	err = mem_cgroup_try_charge(new_page, vma->vm_mm, GFP_KERNEL, &memcg,
			false);
	if (err)
		return err;

	/* For try_to_free_swap() and munlock_vma_page() below */
	lock_page(old_page);

	mmu_notifier_invalidate_range_start(&range);
	err = -EAGAIN;
	if (!page_vma_mapped_walk(&pvmw)) {
		mem_cgroup_cancel_charge(new_page, memcg, false);
		goto unlock;
	}
	VM_BUG_ON_PAGE(addr != pvmw.address, old_page);

	get_page(new_page);
	page_add_new_anon_rmap(new_page, vma, addr, false);
	mem_cgroup_commit_charge(new_page, memcg, false, false);
	lru_cache_add_active_or_unevictable(new_page, vma);

	if (!PageAnon(old_page)) {
		dec_mm_counter(mm, mm_counter_file(old_page));
		inc_mm_counter(mm, MM_ANONPAGES);
	}

	flush_cache_page(vma, addr, pte_pfn(*pvmw.pte));
	ptep_clear_flush_notify(vma, addr, pvmw.pte);
	set_pte_at_notify(mm, addr, pvmw.pte,
			mk_pte(new_page, vma->vm_page_prot));

	page_remove_rmap(old_page, false);
	if (!page_mapped(old_page))
		try_to_free_swap(old_page);
	page_vma_mapped_walk_done(&pvmw);

	if (vma->vm_flags & VM_LOCKED)
		munlock_vma_page(old_page);
	put_page(old_page);

	err = 0;
 unlock:
	mmu_notifier_invalidate_range_end(&range);
	unlock_page(old_page);
	return err;
}

/**
 * is_swbp_insn - check if instruction is breakpoint instruction.
 * @insn: instruction to be checked.
 * Default implementation of is_swbp_insn
 * Returns true if @insn is a breakpoint instruction.
 */
bool __weak is_swbp_insn(uprobe_opcode_t *insn)
{
	return *insn == UPROBE_SWBP_INSN;
}

/**
 * is_trap_insn - check if instruction is breakpoint instruction.
 * @insn: instruction to be checked.
 * Default implementation of is_trap_insn
 * Returns true if @insn is a breakpoint instruction.
 *
 * This function is needed for the case where an architecture has multiple
 * trap instructions (like powerpc).
 */
bool __weak is_trap_insn(uprobe_opcode_t *insn)
{
	return is_swbp_insn(insn);
}

static void copy_from_page(struct page *page, unsigned long vaddr, void *dst, int len)
{
	void *kaddr = kmap_atomic(page);
	memcpy(dst, kaddr + (vaddr & ~PAGE_MASK), len);
	kunmap_atomic(kaddr);
}

static void copy_to_page(struct page *page, unsigned long vaddr, const void *src, int len)
{
	void *kaddr = kmap_atomic(page);
	memcpy(kaddr + (vaddr & ~PAGE_MASK), src, len);
	kunmap_atomic(kaddr);
}

static int verify_opcode(struct page *page, unsigned long vaddr, uprobe_opcode_t *new_opcode)
{
	uprobe_opcode_t old_opcode;
	bool is_swbp;

	/*
	 * Note: We only check if the old_opcode is UPROBE_SWBP_INSN here.
	 * We do not check if it is any other 'trap variant' which could
	 * be conditional trap instruction such as the one powerpc supports.
	 *
	 * The logic is that we do not care if the underlying instruction
	 * is a trap variant; uprobes always wins over any other (gdb)
	 * breakpoint.
	 */
	copy_from_page(page, vaddr, &old_opcode, UPROBE_SWBP_INSN_SIZE);
	is_swbp = is_swbp_insn(&old_opcode);

	if (is_swbp_insn(new_opcode)) {
		if (is_swbp)		/* register: already installed? */
			return 0;
	} else {
		if (!is_swbp)		/* unregister: was it changed by us? */
			return 0;
	}

	return 1;
}

static struct delayed_uprobe *
delayed_uprobe_check(struct uprobe *uprobe, struct mm_struct *mm)
{
	struct delayed_uprobe *du;

	list_for_each_entry(du, &delayed_uprobe_list, list)
		if (du->uprobe == uprobe && du->mm == mm)
			return du;
	return NULL;
}

static int delayed_uprobe_add(struct uprobe *uprobe, struct mm_struct *mm)
{
	struct delayed_uprobe *du;

	if (delayed_uprobe_check(uprobe, mm))
		return 0;

	du  = kzalloc(sizeof(*du), GFP_KERNEL);
	if (!du)
		return -ENOMEM;

	du->uprobe = uprobe;
	du->mm = mm;
	list_add(&du->list, &delayed_uprobe_list);
	return 0;
}

static void delayed_uprobe_delete(struct delayed_uprobe *du)
{
	if (WARN_ON(!du))
		return;
	list_del(&du->list);
	kfree(du);
}

static void delayed_uprobe_remove(struct uprobe *uprobe, struct mm_struct *mm)
{
	struct list_head *pos, *q;
	struct delayed_uprobe *du;

	if (!uprobe && !mm)
		return;

	list_for_each_safe(pos, q, &delayed_uprobe_list) {
		du = list_entry(pos, struct delayed_uprobe, list);

		if (uprobe && du->uprobe != uprobe)
			continue;
		if (mm && du->mm != mm)
			continue;

		delayed_uprobe_delete(du);
	}
}

static bool valid_ref_ctr_vma(struct uprobe *uprobe,
			      struct vm_area_struct *vma)
{
	unsigned long vaddr = offset_to_vaddr(vma, uprobe->ref_ctr_offset);

	return uprobe->ref_ctr_offset &&
		vma->vm_file &&
		file_inode(vma->vm_file) == uprobe->inode &&
		(vma->vm_flags & (VM_WRITE|VM_SHARED)) == VM_WRITE &&
		vma->vm_start <= vaddr &&
		vma->vm_end > vaddr;
}

static struct vm_area_struct *
find_ref_ctr_vma(struct uprobe *uprobe, struct mm_struct *mm)
{
	struct vm_area_struct *tmp;

	for (tmp = mm->mmap; tmp; tmp = tmp->vm_next)
		if (valid_ref_ctr_vma(uprobe, tmp))
			return tmp;

	return NULL;
}

static int
__update_ref_ctr(struct mm_struct *mm, unsigned long vaddr, short d)
{
	void *kaddr;
	struct page *page;
	struct vm_area_struct *vma;
	int ret;
	short *ptr;

	if (!vaddr || !d)
		return -EINVAL;

	ret = get_user_pages_remote(NULL, mm, vaddr, 1,
			FOLL_WRITE, &page, &vma, NULL);
	if (unlikely(ret <= 0)) {
		/*
		 * We are asking for 1 page. If get_user_pages_remote() fails,
		 * it may return 0, in that case we have to return error.
		 */
		return ret == 0 ? -EBUSY : ret;
	}

	kaddr = kmap_atomic(page);
	ptr = kaddr + (vaddr & ~PAGE_MASK);

	if (unlikely(*ptr + d < 0)) {
		pr_warn("ref_ctr going negative. vaddr: 0x%lx, "
			"curr val: %d, delta: %d\n", vaddr, *ptr, d);
		ret = -EINVAL;
		goto out;
	}

	*ptr += d;
	ret = 0;
out:
	kunmap_atomic(kaddr);
	put_page(page);
	return ret;
}

static void update_ref_ctr_warn(struct uprobe *uprobe,
				struct mm_struct *mm, short d)
{
	pr_warn("ref_ctr %s failed for inode: 0x%lx offset: "
		"0x%llx ref_ctr_offset: 0x%llx of mm: 0x%pK\n",
		d > 0 ? "increment" : "decrement", uprobe->inode->i_ino,
		(unsigned long long) uprobe->offset,
		(unsigned long long) uprobe->ref_ctr_offset, mm);
}

static int update_ref_ctr(struct uprobe *uprobe, struct mm_struct *mm,
			  short d)
{
	struct vm_area_struct *rc_vma;
	unsigned long rc_vaddr;
	int ret = 0;

	rc_vma = find_ref_ctr_vma(uprobe, mm);

	if (rc_vma) {
		rc_vaddr = offset_to_vaddr(rc_vma, uprobe->ref_ctr_offset);
		ret = __update_ref_ctr(mm, rc_vaddr, d);
		if (ret)
			update_ref_ctr_warn(uprobe, mm, d);

		if (d > 0)
			return ret;
	}

	mutex_lock(&delayed_uprobe_lock);
	if (d > 0)
		ret = delayed_uprobe_add(uprobe, mm);
	else
		delayed_uprobe_remove(uprobe, mm);
	mutex_unlock(&delayed_uprobe_lock);

	return ret;
}

/*
 * NOTE:
 * Expect the breakpoint instruction to be the smallest size instruction for
 * the architecture. If an arch has variable length instruction and the
 * breakpoint instruction is not of the smallest length instruction
 * supported by that architecture then we need to modify is_trap_at_addr and
 * uprobe_write_opcode accordingly. This would never be a problem for archs
 * that have fixed length instructions.
 *
 * uprobe_write_opcode - write the opcode at a given virtual address.
 * @mm: the probed process address space.
 * @vaddr: the virtual address to store the opcode.
 * @opcode: opcode to be written at @vaddr.
 *
 * Called with mm->mmap_sem held for write.
 * Return 0 (success) or a negative errno.
 */
int uprobe_write_opcode(struct arch_uprobe *auprobe, struct mm_struct *mm,
			unsigned long vaddr, uprobe_opcode_t opcode)
{
	struct uprobe *uprobe;
	struct page *old_page, *new_page;
	struct vm_area_struct *vma;
	int ret, is_register, ref_ctr_updated = 0;

	is_register = is_swbp_insn(&opcode);
	uprobe = container_of(auprobe, struct uprobe, arch);

retry:
	/* Read the page with vaddr into memory */
	ret = get_user_pages_remote(NULL, mm, vaddr, 1,
			FOLL_FORCE | FOLL_SPLIT, &old_page, &vma, NULL);
	if (ret <= 0)
		return ret;

	ret = verify_opcode(old_page, vaddr, &opcode);
	if (ret <= 0)
		goto put_old;

	/* We are going to replace instruction, update ref_ctr. */
	if (!ref_ctr_updated && uprobe->ref_ctr_offset) {
		ret = update_ref_ctr(uprobe, mm, is_register ? 1 : -1);
		if (ret)
			goto put_old;

		ref_ctr_updated = 1;
	}

	ret = anon_vma_prepare(vma);
	if (ret)
		goto put_old;

	ret = -ENOMEM;
	new_page = alloc_page_vma(GFP_HIGHUSER_MOVABLE, vma, vaddr);
	if (!new_page)
		goto put_old;

	__SetPageUptodate(new_page);
	copy_highpage(new_page, old_page);
	copy_to_page(new_page, vaddr, &opcode, UPROBE_SWBP_INSN_SIZE);

	ret = __replace_page(vma, vaddr, old_page, new_page);
	put_page(new_page);
put_old:
	put_page(old_page);

	if (unlikely(ret == -EAGAIN))
		goto retry;

	/* Revert back reference counter if instruction update failed. */
	if (ret && is_register && ref_ctr_updated)
		update_ref_ctr(uprobe, mm, -1);

	return ret;
}

/**
 * set_swbp - store breakpoint at a given address.
 * @auprobe: arch specific probepoint information.
 * @mm: the probed process address space.
 * @vaddr: the virtual address to insert the opcode.
 *
 * For mm @mm, store the breakpoint instruction at @vaddr.
 * Return 0 (success) or a negative errno.
 */
int __weak set_swbp(struct arch_uprobe *auprobe, struct mm_struct *mm, unsigned long vaddr)
{
	return uprobe_write_opcode(auprobe, mm, vaddr, UPROBE_SWBP_INSN);
}

/**
 * set_orig_insn - Restore the original instruction.
 * @mm: the probed process address space.
 * @auprobe: arch specific probepoint information.
 * @vaddr: the virtual address to insert the opcode.
 *
 * For mm @mm, restore the original opcode (opcode) at @vaddr.
 * Return 0 (success) or a negative errno.
 */
int __weak
set_orig_insn(struct arch_uprobe *auprobe, struct mm_struct *mm, unsigned long vaddr)
{
	return uprobe_write_opcode(auprobe, mm, vaddr,
			*(uprobe_opcode_t *)&auprobe->insn);
}

static struct uprobe *get_uprobe(struct uprobe *uprobe)
{
	refcount_inc(&uprobe->ref);
	return uprobe;
}

static void put_uprobe(struct uprobe *uprobe)
{
	if (refcount_dec_and_test(&uprobe->ref)) {
		/*
		 * If application munmap(exec_vma) before uprobe_unregister()
		 * gets called, we don't get a chance to remove uprobe from
		 * delayed_uprobe_list from remove_breakpoint(). Do it here.
		 */
		mutex_lock(&delayed_uprobe_lock);
		delayed_uprobe_remove(uprobe, NULL);
		mutex_unlock(&delayed_uprobe_lock);
		kfree(uprobe);
	}
}

static int match_uprobe(struct uprobe *l, struct uprobe *r)
{
	if (l->inode < r->inode)
		return -1;

	if (l->inode > r->inode)
		return 1;

	if (l->offset < r->offset)
		return -1;

	if (l->offset > r->offset)
		return 1;

	return 0;
}

static struct uprobe *__find_uprobe(struct inode *inode, loff_t offset)
{
	struct uprobe u = { .inode = inode, .offset = offset };
	struct rb_node *n = uprobes_tree.rb_node;
	struct uprobe *uprobe;
	int match;

	while (n) {
		uprobe = rb_entry(n, struct uprobe, rb_node);
		match = match_uprobe(&u, uprobe);
		if (!match)
			return get_uprobe(uprobe);

		if (match < 0)
			n = n->rb_left;
		else
			n = n->rb_right;
	}
	return NULL;
}

/*
 * Find a uprobe corresponding to a given inode:offset
 * Acquires uprobes_treelock
 */
static struct uprobe *find_uprobe(struct inode *inode, loff_t offset)
{
	struct uprobe *uprobe;

	spin_lock(&uprobes_treelock);
	uprobe = __find_uprobe(inode, offset);
	spin_unlock(&uprobes_treelock);

	return uprobe;
}

static struct uprobe *__insert_uprobe(struct uprobe *uprobe)
{
	struct rb_node **p = &uprobes_tree.rb_node;
	struct rb_node *parent = NULL;
	struct uprobe *u;
	int match;

	while (*p) {
		parent = *p;
		u = rb_entry(parent, struct uprobe, rb_node);
		match = match_uprobe(uprobe, u);
		if (!match)
			return get_uprobe(u);

		if (match < 0)
			p = &parent->rb_left;
		else
			p = &parent->rb_right;

	}

	u = NULL;
	rb_link_node(&uprobe->rb_node, parent, p);
	rb_insert_color(&uprobe->rb_node, &uprobes_tree);
	/* get access + creation ref */
	refcount_set(&uprobe->ref, 2);

	return u;
}

/*
 * Acquire uprobes_treelock.
 * Matching uprobe already exists in rbtree;
 *	increment (access refcount) and return the matching uprobe.
 *
 * No matching uprobe; insert the uprobe in rb_tree;
 *	get a double refcount (access + creation) and return NULL.
 */
static struct uprobe *insert_uprobe(struct uprobe *uprobe)
{
	struct uprobe *u;

	spin_lock(&uprobes_treelock);
	u = __insert_uprobe(uprobe);
	spin_unlock(&uprobes_treelock);

	return u;
}

static void
ref_ctr_mismatch_warn(struct uprobe *cur_uprobe, struct uprobe *uprobe)
{
	pr_warn("ref_ctr_offset mismatch. inode: 0x%lx offset: 0x%llx "
		"ref_ctr_offset(old): 0x%llx ref_ctr_offset(new): 0x%llx\n",
		uprobe->inode->i_ino, (unsigned long long) uprobe->offset,
		(unsigned long long) cur_uprobe->ref_ctr_offset,
		(unsigned long long) uprobe->ref_ctr_offset);
}

static struct uprobe *alloc_uprobe(struct inode *inode, loff_t offset,
				   loff_t ref_ctr_offset)
{
	struct uprobe *uprobe, *cur_uprobe;

	uprobe = kzalloc(sizeof(struct uprobe), GFP_KERNEL);
	if (!uprobe)
		return NULL;

	uprobe->inode = inode;
	uprobe->offset = offset;
	uprobe->ref_ctr_offset = ref_ctr_offset;
	init_rwsem(&uprobe->register_rwsem);
	init_rwsem(&uprobe->consumer_rwsem);

	/* add to uprobes_tree, sorted on inode:offset */
	cur_uprobe = insert_uprobe(uprobe);
	/* a uprobe exists for this inode:offset combination */
	if (cur_uprobe) {
		if (cur_uprobe->ref_ctr_offset != uprobe->ref_ctr_offset) {
			ref_ctr_mismatch_warn(cur_uprobe, uprobe);
			put_uprobe(cur_uprobe);
			kfree(uprobe);
			return ERR_PTR(-EINVAL);
		}
		kfree(uprobe);
		uprobe = cur_uprobe;
	}

	return uprobe;
}

static void consumer_add(struct uprobe *uprobe, struct uprobe_consumer *uc)
{
	down_write(&uprobe->consumer_rwsem);
	uc->next = uprobe->consumers;
	uprobe->consumers = uc;
	up_write(&uprobe->consumer_rwsem);
}

/*
 * For uprobe @uprobe, delete the consumer @uc.
 * Return true if the @uc is deleted successfully
 * or return false.
 */
static bool consumer_del(struct uprobe *uprobe, struct uprobe_consumer *uc)
{
	struct uprobe_consumer **con;
	bool ret = false;

	down_write(&uprobe->consumer_rwsem);
	for (con = &uprobe->consumers; *con; con = &(*con)->next) {
		if (*con == uc) {
			*con = uc->next;
			ret = true;
			break;
		}
	}
	up_write(&uprobe->consumer_rwsem);

	return ret;
}

static int __copy_insn(struct address_space *mapping, struct file *filp,
			void *insn, int nbytes, loff_t offset)
{
	struct page *page;
	/*
	 * Ensure that the page that has the original instruction is populated
	 * and in page-cache. If ->readpage == NULL it must be shmem_mapping(),
	 * see uprobe_register().
	 */
	if (mapping->a_ops->readpage)
		page = read_mapping_page(mapping, offset >> PAGE_SHIFT, filp);
	else
		page = shmem_read_mapping_page(mapping, offset >> PAGE_SHIFT);
	if (IS_ERR(page))
		return PTR_ERR(page);

	copy_from_page(page, offset, insn, nbytes);
	put_page(page);

	return 0;
}

static int copy_insn(struct uprobe *uprobe, struct file *filp)
{
	struct address_space *mapping = uprobe->inode->i_mapping;
	loff_t offs = uprobe->offset;
	void *insn = &uprobe->arch.insn;
	int size = sizeof(uprobe->arch.insn);
	int len, err = -EIO;

	/* Copy only available bytes, -EIO if nothing was read */
	do {
		if (offs >= i_size_read(uprobe->inode))
			break;

		len = min_t(int, size, PAGE_SIZE - (offs & ~PAGE_MASK));
		err = __copy_insn(mapping, filp, insn, len, offs);
		if (err)
			break;

		insn += len;
		offs += len;
		size -= len;
	} while (size);

	return err;
}

static int prepare_uprobe(struct uprobe *uprobe, struct file *file,
				struct mm_struct *mm, unsigned long vaddr)
{
	int ret = 0;

	if (test_bit(UPROBE_COPY_INSN, &uprobe->flags))
		return ret;

	/* TODO: move this into _register, until then we abuse this sem. */
	down_write(&uprobe->consumer_rwsem);
	if (test_bit(UPROBE_COPY_INSN, &uprobe->flags))
		goto out;

	ret = copy_insn(uprobe, file);
	if (ret)
		goto out;

	ret = -ENOTSUPP;
	if (is_trap_insn((uprobe_opcode_t *)&uprobe->arch.insn))
		goto out;

	ret = arch_uprobe_analyze_insn(&uprobe->arch, mm, vaddr);
	if (ret)
		goto out;

	/* uprobe_write_opcode() assumes we don't cross page boundary */
	BUG_ON((uprobe->offset & ~PAGE_MASK) +
			UPROBE_SWBP_INSN_SIZE > PAGE_SIZE);

	smp_wmb(); /* pairs with the smp_rmb() in handle_swbp() */
	set_bit(UPROBE_COPY_INSN, &uprobe->flags);

 out:
	up_write(&uprobe->consumer_rwsem);

	return ret;
}

static inline bool consumer_filter(struct uprobe_consumer *uc,
				   enum uprobe_filter_ctx ctx, struct mm_struct *mm)
{
	return !uc->filter || uc->filter(uc, ctx, mm);
}

static bool filter_chain(struct uprobe *uprobe,
			 enum uprobe_filter_ctx ctx, struct mm_struct *mm)
{
	struct uprobe_consumer *uc;
	bool ret = false;

	down_read(&uprobe->consumer_rwsem);
	for (uc = uprobe->consumers; uc; uc = uc->next) {
		ret = consumer_filter(uc, ctx, mm);
		if (ret)
			break;
	}
	up_read(&uprobe->consumer_rwsem);

	return ret;
}

static int
install_breakpoint(struct uprobe *uprobe, struct mm_struct *mm,
			struct vm_area_struct *vma, unsigned long vaddr)
{
	bool first_uprobe;
	int ret;

	ret = prepare_uprobe(uprobe, vma->vm_file, mm, vaddr);
	if (ret)
		return ret;

	/*
	 * set MMF_HAS_UPROBES in advance for uprobe_pre_sstep_notifier(),
	 * the task can hit this breakpoint right after __replace_page().
	 */
	first_uprobe = !test_bit(MMF_HAS_UPROBES, &mm->flags);
	if (first_uprobe)
		set_bit(MMF_HAS_UPROBES, &mm->flags);

	ret = set_swbp(&uprobe->arch, mm, vaddr);
	if (!ret)
		clear_bit(MMF_RECALC_UPROBES, &mm->flags);
	else if (first_uprobe)
		clear_bit(MMF_HAS_UPROBES, &mm->flags);

	return ret;
}

static int
remove_breakpoint(struct uprobe *uprobe, struct mm_struct *mm, unsigned long vaddr)
{
	set_bit(MMF_RECALC_UPROBES, &mm->flags);
	return set_orig_insn(&uprobe->arch, mm, vaddr);
}

static inline bool uprobe_is_active(struct uprobe *uprobe)
{
	return !RB_EMPTY_NODE(&uprobe->rb_node);
}
/*
 * There could be threads that have already hit the breakpoint. They
 * will recheck the current insn and restart if find_uprobe() fails.
 * See find_active_uprobe().
 */
static void delete_uprobe(struct uprobe *uprobe)
{
	if (WARN_ON(!uprobe_is_active(uprobe)))
		return;

	spin_lock(&uprobes_treelock);
	rb_erase(&uprobe->rb_node, &uprobes_tree);
	spin_unlock(&uprobes_treelock);
	RB_CLEAR_NODE(&uprobe->rb_node); /* for uprobe_is_active() */
	put_uprobe(uprobe);
}

struct map_info {
	struct map_info *next;
	struct mm_struct *mm;
	unsigned long vaddr;
};

static inline struct map_info *free_map_info(struct map_info *info)
{
	struct map_info *next = info->next;
	kfree(info);
	return next;
}

static struct map_info *
build_map_info(struct address_space *mapping, loff_t offset, bool is_register)
{
	unsigned long pgoff = offset >> PAGE_SHIFT;
	struct vm_area_struct *vma;
	struct map_info *curr = NULL;
	struct map_info *prev = NULL;
	struct map_info *info;
	int more = 0;

 again:
	i_mmap_lock_read(mapping);
	vma_interval_tree_foreach(vma, &mapping->i_mmap, pgoff, pgoff) {
		if (!valid_vma(vma, is_register))
			continue;

		if (!prev && !more) {
			/*
			 * Needs GFP_NOWAIT to avoid i_mmap_rwsem recursion through
			 * reclaim. This is optimistic, no harm done if it fails.
			 */
			prev = kmalloc(sizeof(struct map_info),
					GFP_NOWAIT | __GFP_NOMEMALLOC | __GFP_NOWARN);
			if (prev)
				prev->next = NULL;
		}
		if (!prev) {
			more++;
			continue;
		}

		if (!mmget_not_zero(vma->vm_mm))
			continue;

		info = prev;
		prev = prev->next;
		info->next = curr;
		curr = info;

		info->mm = vma->vm_mm;
		info->vaddr = offset_to_vaddr(vma, offset);
	}
	i_mmap_unlock_read(mapping);

	if (!more)
		goto out;

	prev = curr;
	while (curr) {
		mmput(curr->mm);
		curr = curr->next;
	}

	do {
		info = kmalloc(sizeof(struct map_info), GFP_KERNEL);
		if (!info) {
			curr = ERR_PTR(-ENOMEM);
			goto out;
		}
		info->next = prev;
		prev = info;
	} while (--more);

	goto again;
 out:
	while (prev)
		prev = free_map_info(prev);
	return curr;
}

static int
register_for_each_vma(struct uprobe *uprobe, struct uprobe_consumer *new)
{
	bool is_register = !!new;
	struct map_info *info;
	int err = 0;

	percpu_down_write(&dup_mmap_sem);
	info = build_map_info(uprobe->inode->i_mapping,
					uprobe->offset, is_register);
	if (IS_ERR(info)) {
		err = PTR_ERR(info);
		goto out;
	}

	while (info) {
		struct mm_struct *mm = info->mm;
		struct vm_area_struct *vma;

		if (err && is_register)
			goto free;

		down_write(&mm->mmap_sem);
		vma = find_vma(mm, info->vaddr);
		if (!vma || !valid_vma(vma, is_register) ||
		    file_inode(vma->vm_file) != uprobe->inode)
			goto unlock;

		if (vma->vm_start > info->vaddr ||
		    vaddr_to_offset(vma, info->vaddr) != uprobe->offset)
			goto unlock;

		if (is_register) {
			/* consult only the "caller", new consumer. */
			if (consumer_filter(new,
					UPROBE_FILTER_REGISTER, mm))
				err = install_breakpoint(uprobe, mm, vma, info->vaddr);
		} else if (test_bit(MMF_HAS_UPROBES, &mm->flags)) {
			if (!filter_chain(uprobe,
					UPROBE_FILTER_UNREGISTER, mm))
				err |= remove_breakpoint(uprobe, mm, info->vaddr);
		}

 unlock:
		up_write(&mm->mmap_sem);
 free:
		mmput(mm);
		info = free_map_info(info);
	}
 out:
	percpu_up_write(&dup_mmap_sem);
	return err;
}

static void
__uprobe_unregister(struct uprobe *uprobe, struct uprobe_consumer *uc)
{
	int err;

	if (WARN_ON(!consumer_del(uprobe, uc)))
		return;

	err = register_for_each_vma(uprobe, NULL);
	/* TODO : cant unregister? schedule a worker thread */
	if (!uprobe->consumers && !err)
		delete_uprobe(uprobe);
}

/*
 * uprobe_unregister - unregister an already registered probe.
 * @inode: the file in which the probe has to be removed.
 * @offset: offset from the start of the file.
 * @uc: identify which probe if multiple probes are colocated.
 */
void uprobe_unregister(struct inode *inode, loff_t offset, struct uprobe_consumer *uc)
{
	struct uprobe *uprobe;

	uprobe = find_uprobe(inode, offset);
	if (WARN_ON(!uprobe))
		return;

	down_write(&uprobe->register_rwsem);
	__uprobe_unregister(uprobe, uc);
	up_write(&uprobe->register_rwsem);
	put_uprobe(uprobe);
}
EXPORT_SYMBOL_GPL(uprobe_unregister);

/*
 * __uprobe_register - register a probe
 * @inode: the file in which the probe has to be placed.
 * @offset: offset from the start of the file.
 * @uc: information on howto handle the probe..
 *
 * Apart from the access refcount, __uprobe_register() takes a creation
 * refcount (thro alloc_uprobe) if and only if this @uprobe is getting
 * inserted into the rbtree (i.e first consumer for a @inode:@offset
 * tuple).  Creation refcount stops uprobe_unregister from freeing the
 * @uprobe even before the register operation is complete. Creation
 * refcount is released when the last @uc for the @uprobe
 * unregisters. Caller of __uprobe_register() is required to keep @inode
 * (and the containing mount) referenced.
 *
 * Return errno if it cannot successully install probes
 * else return 0 (success)
 */
static int __uprobe_register(struct inode *inode, loff_t offset,
			     loff_t ref_ctr_offset, struct uprobe_consumer *uc)
{
	struct uprobe *uprobe;
	int ret;

	/* Uprobe must have at least one set consumer */
	if (!uc->handler && !uc->ret_handler)
		return -EINVAL;

	/* copy_insn() uses read_mapping_page() or shmem_read_mapping_page() */
	if (!inode->i_mapping->a_ops->readpage && !shmem_mapping(inode->i_mapping))
		return -EIO;
	/* Racy, just to catch the obvious mistakes */
	if (offset > i_size_read(inode))
		return -EINVAL;

 retry:
	uprobe = alloc_uprobe(inode, offset, ref_ctr_offset);
	if (!uprobe)
		return -ENOMEM;
	if (IS_ERR(uprobe))
		return PTR_ERR(uprobe);

	/*
	 * We can race with uprobe_unregister()->delete_uprobe().
	 * Check uprobe_is_active() and retry if it is false.
	 */
	down_write(&uprobe->register_rwsem);
	ret = -EAGAIN;
	if (likely(uprobe_is_active(uprobe))) {
		consumer_add(uprobe, uc);
		ret = register_for_each_vma(uprobe, uc);
		if (ret)
			__uprobe_unregister(uprobe, uc);
	}
	up_write(&uprobe->register_rwsem);
	put_uprobe(uprobe);

	if (unlikely(ret == -EAGAIN))
		goto retry;
	return ret;
}

int uprobe_register(struct inode *inode, loff_t offset,
		    struct uprobe_consumer *uc)
{
	return __uprobe_register(inode, offset, 0, uc);
}
EXPORT_SYMBOL_GPL(uprobe_register);

int uprobe_register_refctr(struct inode *inode, loff_t offset,
			   loff_t ref_ctr_offset, struct uprobe_consumer *uc)
{
	return __uprobe_register(inode, offset, ref_ctr_offset, uc);
}
EXPORT_SYMBOL_GPL(uprobe_register_refctr);

/*
 * uprobe_apply - unregister an already registered probe.
 * @inode: the file in which the probe has to be removed.
 * @offset: offset from the start of the file.
 * @uc: consumer which wants to add more or remove some breakpoints
 * @add: add or remove the breakpoints
 */
int uprobe_apply(struct inode *inode, loff_t offset,
			struct uprobe_consumer *uc, bool add)
{
	struct uprobe *uprobe;
	struct uprobe_consumer *con;
	int ret = -ENOENT;

	uprobe = find_uprobe(inode, offset);
	if (WARN_ON(!uprobe))
		return ret;

	down_write(&uprobe->register_rwsem);
	for (con = uprobe->consumers; con && con != uc ; con = con->next)
		;
	if (con)
		ret = register_for_each_vma(uprobe, add ? uc : NULL);
	up_write(&uprobe->register_rwsem);
	put_uprobe(uprobe);

	return ret;
}

static int unapply_uprobe(struct uprobe *uprobe, struct mm_struct *mm)
{
	struct vm_area_struct *vma;
	int err = 0;

	down_read(&mm->mmap_sem);
	for (vma = mm->mmap; vma; vma = vma->vm_next) {
		unsigned long vaddr;
		loff_t offset;

		if (!valid_vma(vma, false) ||
		    file_inode(vma->vm_file) != uprobe->inode)
			continue;

		offset = (loff_t)vma->vm_pgoff << PAGE_SHIFT;
		if (uprobe->offset <  offset ||
		    uprobe->offset >= offset + vma->vm_end - vma->vm_start)
			continue;

		vaddr = offset_to_vaddr(vma, uprobe->offset);
		err |= remove_breakpoint(uprobe, mm, vaddr);
	}
	up_read(&mm->mmap_sem);

	return err;
}

static struct rb_node *
find_node_in_range(struct inode *inode, loff_t min, loff_t max)
{
	struct rb_node *n = uprobes_tree.rb_node;

	while (n) {
		struct uprobe *u = rb_entry(n, struct uprobe, rb_node);

		if (inode < u->inode) {
			n = n->rb_left;
		} else if (inode > u->inode) {
			n = n->rb_right;
		} else {
			if (max < u->offset)
				n = n->rb_left;
			else if (min > u->offset)
				n = n->rb_right;
			else
				break;
		}
	}

	return n;
}

/*
 * For a given range in vma, build a list of probes that need to be inserted.
 */
static void build_probe_list(struct inode *inode,
				struct vm_area_struct *vma,
				unsigned long start, unsigned long end,
				struct list_head *head)
{
	loff_t min, max;
	struct rb_node *n, *t;
	struct uprobe *u;

	INIT_LIST_HEAD(head);
	min = vaddr_to_offset(vma, start);
	max = min + (end - start) - 1;

	spin_lock(&uprobes_treelock);
	n = find_node_in_range(inode, min, max);
	if (n) {
		for (t = n; t; t = rb_prev(t)) {
			u = rb_entry(t, struct uprobe, rb_node);
			if (u->inode != inode || u->offset < min)
				break;
			list_add(&u->pending_list, head);
			get_uprobe(u);
		}
		for (t = n; (t = rb_next(t)); ) {
			u = rb_entry(t, struct uprobe, rb_node);
			if (u->inode != inode || u->offset > max)
				break;
			list_add(&u->pending_list, head);
			get_uprobe(u);
		}
	}
	spin_unlock(&uprobes_treelock);
}

/* @vma contains reference counter, not the probed instruction. */
static int delayed_ref_ctr_inc(struct vm_area_struct *vma)
{
	struct list_head *pos, *q;
	struct delayed_uprobe *du;
	unsigned long vaddr;
	int ret = 0, err = 0;

	mutex_lock(&delayed_uprobe_lock);
	list_for_each_safe(pos, q, &delayed_uprobe_list) {
		du = list_entry(pos, struct delayed_uprobe, list);

		if (du->mm != vma->vm_mm ||
		    !valid_ref_ctr_vma(du->uprobe, vma))
			continue;

		vaddr = offset_to_vaddr(vma, du->uprobe->ref_ctr_offset);
		ret = __update_ref_ctr(vma->vm_mm, vaddr, 1);
		if (ret) {
			update_ref_ctr_warn(du->uprobe, vma->vm_mm, 1);
			if (!err)
				err = ret;
		}
		delayed_uprobe_delete(du);
	}
	mutex_unlock(&delayed_uprobe_lock);
	return err;
}

/*
 * Called from mmap_region/vma_adjust with mm->mmap_sem acquired.
 *
 * Currently we ignore all errors and always return 0, the callers
 * can't handle the failure anyway.
 */
int uprobe_mmap(struct vm_area_struct *vma)
{
	struct list_head tmp_list;
	struct uprobe *uprobe, *u;
	struct inode *inode;

	if (no_uprobe_events())
		return 0;

	if (vma->vm_file &&
	    (vma->vm_flags & (VM_WRITE|VM_SHARED)) == VM_WRITE &&
	    test_bit(MMF_HAS_UPROBES, &vma->vm_mm->flags))
		delayed_ref_ctr_inc(vma);

	if (!valid_vma(vma, true))
		return 0;

	inode = file_inode(vma->vm_file);
	if (!inode)
		return 0;

	mutex_lock(uprobes_mmap_hash(inode));
	build_probe_list(inode, vma, vma->vm_start, vma->vm_end, &tmp_list);
	/*
	 * We can race with uprobe_unregister(), this uprobe can be already
	 * removed. But in this case filter_chain() must return false, all
	 * consumers have gone away.
	 */
	list_for_each_entry_safe(uprobe, u, &tmp_list, pending_list) {
		if (!fatal_signal_pending(current) &&
		    filter_chain(uprobe, UPROBE_FILTER_MMAP, vma->vm_mm)) {
			unsigned long vaddr = offset_to_vaddr(vma, uprobe->offset);
			install_breakpoint(uprobe, vma->vm_mm, vma, vaddr);
		}
		put_uprobe(uprobe);
	}
	mutex_unlock(uprobes_mmap_hash(inode));

	return 0;
}

static bool
vma_has_uprobes(struct vm_area_struct *vma, unsigned long start, unsigned long end)
{
	loff_t min, max;
	struct inode *inode;
	struct rb_node *n;

	inode = file_inode(vma->vm_file);

	min = vaddr_to_offset(vma, start);
	max = min + (end - start) - 1;

	spin_lock(&uprobes_treelock);
	n = find_node_in_range(inode, min, max);
	spin_unlock(&uprobes_treelock);

	return !!n;
}

/*
 * Called in context of a munmap of a vma.
 */
void uprobe_munmap(struct vm_area_struct *vma, unsigned long start, unsigned long end)
{
	if (no_uprobe_events() || !valid_vma(vma, false))
		return;

	if (!atomic_read(&vma->vm_mm->mm_users)) /* called by mmput() ? */
		return;

	if (!test_bit(MMF_HAS_UPROBES, &vma->vm_mm->flags) ||
	     test_bit(MMF_RECALC_UPROBES, &vma->vm_mm->flags))
		return;

	if (vma_has_uprobes(vma, start, end))
		set_bit(MMF_RECALC_UPROBES, &vma->vm_mm->flags);
}

/* Slot allocation for XOL */
static int xol_add_vma(struct mm_struct *mm, struct xol_area *area)
{
	struct vm_area_struct *vma;
	int ret;

	if (down_write_killable(&mm->mmap_sem))
		return -EINTR;

	if (mm->uprobes_state.xol_area) {
		ret = -EALREADY;
		goto fail;
	}

	if (!area->vaddr) {
		/* Try to map as high as possible, this is only a hint. */
		area->vaddr = get_unmapped_area(NULL, TASK_SIZE - PAGE_SIZE,
						PAGE_SIZE, 0, 0);
		if (area->vaddr & ~PAGE_MASK) {
			ret = area->vaddr;
			goto fail;
		}
	}

	vma = _install_special_mapping(mm, area->vaddr, PAGE_SIZE,
				VM_EXEC|VM_MAYEXEC|VM_DONTCOPY|VM_IO,
				&area->xol_mapping);
	if (IS_ERR(vma)) {
		ret = PTR_ERR(vma);
		goto fail;
	}

	ret = 0;
	/* pairs with get_xol_area() */
	smp_store_release(&mm->uprobes_state.xol_area, area); /* ^^^ */
 fail:
	up_write(&mm->mmap_sem);

	return ret;
}

static struct xol_area *__create_xol_area(unsigned long vaddr)
{
	struct mm_struct *mm = current->mm;
	uprobe_opcode_t insn = UPROBE_SWBP_INSN;
	struct xol_area *area;

	area = kmalloc(sizeof(*area), GFP_KERNEL);
	if (unlikely(!area))
		goto out;

	area->bitmap = kcalloc(BITS_TO_LONGS(UINSNS_PER_PAGE), sizeof(long),
			       GFP_KERNEL);
	if (!area->bitmap)
		goto free_area;

	area->xol_mapping.name = "[uprobes]";
	area->xol_mapping.fault = NULL;
	area->xol_mapping.pages = area->pages;
	area->pages[0] = alloc_page(GFP_HIGHUSER);
	if (!area->pages[0])
		goto free_bitmap;
	area->pages[1] = NULL;

	area->vaddr = vaddr;
	init_waitqueue_head(&area->wq);
	/* Reserve the 1st slot for get_trampoline_vaddr() */
	set_bit(0, area->bitmap);
	atomic_set(&area->slot_count, 1);
	arch_uprobe_copy_ixol(area->pages[0], 0, &insn, UPROBE_SWBP_INSN_SIZE);

	if (!xol_add_vma(mm, area))
		return area;

	__free_page(area->pages[0]);
 free_bitmap:
	kfree(area->bitmap);
 free_area:
	kfree(area);
 out:
	return NULL;
}

/*
 * get_xol_area - Allocate process's xol_area if necessary.
 * This area will be used for storing instructions for execution out of line.
 *
 * Returns the allocated area or NULL.
 */
static struct xol_area *get_xol_area(void)
{
	struct mm_struct *mm = current->mm;
	struct xol_area *area;

	if (!mm->uprobes_state.xol_area)
		__create_xol_area(0);

	/* Pairs with xol_add_vma() smp_store_release() */
	area = READ_ONCE(mm->uprobes_state.xol_area); /* ^^^ */
	return area;
}

/*
 * uprobe_clear_state - Free the area allocated for slots.
 */
void uprobe_clear_state(struct mm_struct *mm)
{
	struct xol_area *area = mm->uprobes_state.xol_area;

	mutex_lock(&delayed_uprobe_lock);
	delayed_uprobe_remove(NULL, mm);
	mutex_unlock(&delayed_uprobe_lock);

	if (!area)
		return;

	put_page(area->pages[0]);
	kfree(area->bitmap);
	kfree(area);
}

void uprobe_start_dup_mmap(void)
{
	percpu_down_read(&dup_mmap_sem);
}

void uprobe_end_dup_mmap(void)
{
	percpu_up_read(&dup_mmap_sem);
}

void uprobe_dup_mmap(struct mm_struct *oldmm, struct mm_struct *newmm)
{
	if (test_bit(MMF_HAS_UPROBES, &oldmm->flags)) {
		set_bit(MMF_HAS_UPROBES, &newmm->flags);
		/* unconditionally, dup_mmap() skips VM_DONTCOPY vmas */
		set_bit(MMF_RECALC_UPROBES, &newmm->flags);
	}
}

/*
 *  - search for a free slot.
 */
static unsigned long xol_take_insn_slot(struct xol_area *area)
{
	unsigned long slot_addr;
	int slot_nr;

	do {
		slot_nr = find_first_zero_bit(area->bitmap, UINSNS_PER_PAGE);
		if (slot_nr < UINSNS_PER_PAGE) {
			if (!test_and_set_bit(slot_nr, area->bitmap))
				break;

			slot_nr = UINSNS_PER_PAGE;
			continue;
		}
		wait_event(area->wq, (atomic_read(&area->slot_count) < UINSNS_PER_PAGE));
	} while (slot_nr >= UINSNS_PER_PAGE);

	slot_addr = area->vaddr + (slot_nr * UPROBE_XOL_SLOT_BYTES);
	atomic_inc(&area->slot_count);

	return slot_addr;
}

/*
 * xol_get_insn_slot - allocate a slot for xol.
 * Returns the allocated slot address or 0.
 */
static unsigned long xol_get_insn_slot(struct uprobe *uprobe)
{
	struct xol_area *area;
	unsigned long xol_vaddr;

	area = get_xol_area();
	if (!area)
		return 0;

	xol_vaddr = xol_take_insn_slot(area);
	if (unlikely(!xol_vaddr))
		return 0;

	arch_uprobe_copy_ixol(area->pages[0], xol_vaddr,
			      &uprobe->arch.ixol, sizeof(uprobe->arch.ixol));

	return xol_vaddr;
}

/*
 * xol_free_insn_slot - If slot was earlier allocated by
 * @xol_get_insn_slot(), make the slot available for
 * subsequent requests.
 */
static void xol_free_insn_slot(struct task_struct *tsk)
{
	struct xol_area *area;
	unsigned long vma_end;
	unsigned long slot_addr;

	if (!tsk->mm || !tsk->mm->uprobes_state.xol_area || !tsk->utask)
		return;

	slot_addr = tsk->utask->xol_vaddr;
	if (unlikely(!slot_addr))
		return;

	area = tsk->mm->uprobes_state.xol_area;
	vma_end = area->vaddr + PAGE_SIZE;
	if (area->vaddr <= slot_addr && slot_addr < vma_end) {
		unsigned long offset;
		int slot_nr;

		offset = slot_addr - area->vaddr;
		slot_nr = offset / UPROBE_XOL_SLOT_BYTES;
		if (slot_nr >= UINSNS_PER_PAGE)
			return;

		clear_bit(slot_nr, area->bitmap);
		atomic_dec(&area->slot_count);
		smp_mb__after_atomic(); /* pairs with prepare_to_wait() */
		if (waitqueue_active(&area->wq))
			wake_up(&area->wq);

		tsk->utask->xol_vaddr = 0;
	}
}

void __weak arch_uprobe_copy_ixol(struct page *page, unsigned long vaddr,
				  void *src, unsigned long len)
{
	/* Initialize the slot */
	copy_to_page(page, vaddr, src, len);

	/*
	 * We probably need flush_icache_user_range() but it needs vma.
	 * This should work on most of architectures by default. If
	 * architecture needs to do something different it can define
	 * its own version of the function.
	 */
	flush_dcache_page(page);
}

/**
 * uprobe_get_swbp_addr - compute address of swbp given post-swbp regs
 * @regs: Reflects the saved state of the task after it has hit a breakpoint
 * instruction.
 * Return the address of the breakpoint instruction.
 */
unsigned long __weak uprobe_get_swbp_addr(struct pt_regs *regs)
{
	return instruction_pointer(regs) - UPROBE_SWBP_INSN_SIZE;
}

unsigned long uprobe_get_trap_addr(struct pt_regs *regs)
{
	struct uprobe_task *utask = current->utask;

	if (unlikely(utask && utask->active_uprobe))
		return utask->vaddr;

	return instruction_pointer(regs);
}

static struct return_instance *free_ret_instance(struct return_instance *ri)
{
	struct return_instance *next = ri->next;
	put_uprobe(ri->uprobe);
	kfree(ri);
	return next;
}

/*
 * Called with no locks held.
 * Called in context of an exiting or an exec-ing thread.
 */
void uprobe_free_utask(struct task_struct *t)
{
	struct uprobe_task *utask = t->utask;
	struct return_instance *ri;

	if (!utask)
		return;

	if (utask->active_uprobe)
		put_uprobe(utask->active_uprobe);

	ri = utask->return_instances;
	while (ri)
		ri = free_ret_instance(ri);

	xol_free_insn_slot(t);
	kfree(utask);
	t->utask = NULL;
}

/*
 * Allocate a uprobe_task object for the task if if necessary.
 * Called when the thread hits a breakpoint.
 *
 * Returns:
 * - pointer to new uprobe_task on success
 * - NULL otherwise
 */
static struct uprobe_task *get_utask(void)
{
	if (!current->utask)
		current->utask = kzalloc(sizeof(struct uprobe_task), GFP_KERNEL);
	return current->utask;
}

static int dup_utask(struct task_struct *t, struct uprobe_task *o_utask)
{
	struct uprobe_task *n_utask;
	struct return_instance **p, *o, *n;

	n_utask = kzalloc(sizeof(struct uprobe_task), GFP_KERNEL);
	if (!n_utask)
		return -ENOMEM;
	t->utask = n_utask;

	p = &n_utask->return_instances;
	for (o = o_utask->return_instances; o; o = o->next) {
		n = kmalloc(sizeof(struct return_instance), GFP_KERNEL);
		if (!n)
			return -ENOMEM;

		*n = *o;
		get_uprobe(n->uprobe);
		n->next = NULL;

		*p = n;
		p = &n->next;
		n_utask->depth++;
	}

	return 0;
}

static void uprobe_warn(struct task_struct *t, const char *msg)
{
	pr_warn("uprobe: %s:%d failed to %s\n",
			current->comm, current->pid, msg);
}

static void dup_xol_work(struct callback_head *work)
{
	if (current->flags & PF_EXITING)
		return;

	if (!__create_xol_area(current->utask->dup_xol_addr) &&
			!fatal_signal_pending(current))
		uprobe_warn(current, "dup xol area");
}

/*
 * Called in context of a new clone/fork from copy_process.
 */
void uprobe_copy_process(struct task_struct *t, unsigned long flags)
{
	struct uprobe_task *utask = current->utask;
	struct mm_struct *mm = current->mm;
	struct xol_area *area;

	t->utask = NULL;

	if (!utask || !utask->return_instances)
		return;

	if (mm == t->mm && !(flags & CLONE_VFORK))
		return;

	if (dup_utask(t, utask))
		return uprobe_warn(t, "dup ret instances");

	/* The task can fork() after dup_xol_work() fails */
	area = mm->uprobes_state.xol_area;
	if (!area)
		return uprobe_warn(t, "dup xol area");

	if (mm == t->mm)
		return;

	t->utask->dup_xol_addr = area->vaddr;
	init_task_work(&t->utask->dup_xol_work, dup_xol_work);
	task_work_add(t, &t->utask->dup_xol_work, true);
}

/*
 * Current area->vaddr notion assume the trampoline address is always
 * equal area->vaddr.
 *
 * Returns -1 in case the xol_area is not allocated.
 */
static unsigned long get_trampoline_vaddr(void)
{
	struct xol_area *area;
	unsigned long trampoline_vaddr = -1;

	/* Pairs with xol_add_vma() smp_store_release() */
	area = READ_ONCE(current->mm->uprobes_state.xol_area); /* ^^^ */
	if (area)
		trampoline_vaddr = area->vaddr;

	return trampoline_vaddr;
}

static void cleanup_return_instances(struct uprobe_task *utask, bool chained,
					struct pt_regs *regs)
{
	struct return_instance *ri = utask->return_instances;
	enum rp_check ctx = chained ? RP_CHECK_CHAIN_CALL : RP_CHECK_CALL;

	while (ri && !arch_uretprobe_is_alive(ri, ctx, regs)) {
		ri = free_ret_instance(ri);
		utask->depth--;
	}
	utask->return_instances = ri;
}

static void prepare_uretprobe(struct uprobe *uprobe, struct pt_regs *regs)
{
	struct return_instance *ri;
	struct uprobe_task *utask;
	unsigned long orig_ret_vaddr, trampoline_vaddr;
	bool chained;

	if (!get_xol_area())
		return;

	utask = get_utask();
	if (!utask)
		return;

	if (utask->depth >= MAX_URETPROBE_DEPTH) {
		printk_ratelimited(KERN_INFO "uprobe: omit uretprobe due to"
				" nestedness limit pid/tgid=%d/%d\n",
				current->pid, current->tgid);
		return;
	}

	ri = kmalloc(sizeof(struct return_instance), GFP_KERNEL);
	if (!ri)
		return;

	trampoline_vaddr = get_trampoline_vaddr();
	orig_ret_vaddr = arch_uretprobe_hijack_return_addr(trampoline_vaddr, regs);
	if (orig_ret_vaddr == -1)
		goto fail;

	/* drop the entries invalidated by longjmp() */
	chained = (orig_ret_vaddr == trampoline_vaddr);
	cleanup_return_instances(utask, chained, regs);

	/*
	 * We don't want to keep trampoline address in stack, rather keep the
	 * original return address of first caller thru all the consequent
	 * instances. This also makes breakpoint unwrapping easier.
	 */
	if (chained) {
		if (!utask->return_instances) {
			/*
			 * This situation is not possible. Likely we have an
			 * attack from user-space.
			 */
			uprobe_warn(current, "handle tail call");
			goto fail;
		}
		orig_ret_vaddr = utask->return_instances->orig_ret_vaddr;
	}

	ri->uprobe = get_uprobe(uprobe);
	ri->func = instruction_pointer(regs);
	ri->stack = user_stack_pointer(regs);
	ri->orig_ret_vaddr = orig_ret_vaddr;
	ri->chained = chained;

	utask->depth++;
	ri->next = utask->return_instances;
	utask->return_instances = ri;

	return;
 fail:
	kfree(ri);
}

/* Prepare to single-step probed instruction out of line. */
static int
pre_ssout(struct uprobe *uprobe, struct pt_regs *regs, unsigned long bp_vaddr)
{
	struct uprobe_task *utask;
	unsigned long xol_vaddr;
	int err;

	utask = get_utask();
	if (!utask)
		return -ENOMEM;

	xol_vaddr = xol_get_insn_slot(uprobe);
	if (!xol_vaddr)
		return -ENOMEM;

	utask->xol_vaddr = xol_vaddr;
	utask->vaddr = bp_vaddr;

	err = arch_uprobe_pre_xol(&uprobe->arch, regs);
	if (unlikely(err)) {
		xol_free_insn_slot(current);
		return err;
	}

	utask->active_uprobe = uprobe;
	utask->state = UTASK_SSTEP;
	return 0;
}

/*
 * If we are singlestepping, then ensure this thread is not connected to
 * non-fatal signals until completion of singlestep.  When xol insn itself
 * triggers the signal,  restart the original insn even if the task is
 * already SIGKILL'ed (since coredump should report the correct ip).  This
 * is even more important if the task has a handler for SIGSEGV/etc, The
 * _same_ instruction should be repeated again after return from the signal
 * handler, and SSTEP can never finish in this case.
 */
bool uprobe_deny_signal(void)
{
	struct task_struct *t = current;
	struct uprobe_task *utask = t->utask;

	if (likely(!utask || !utask->active_uprobe))
		return false;

	WARN_ON_ONCE(utask->state != UTASK_SSTEP);

	if (signal_pending(t)) {
		spin_lock_irq(&t->sighand->siglock);
		clear_tsk_thread_flag(t, TIF_SIGPENDING);
		spin_unlock_irq(&t->sighand->siglock);

		if (__fatal_signal_pending(t) || arch_uprobe_xol_was_trapped(t)) {
			utask->state = UTASK_SSTEP_TRAPPED;
			set_tsk_thread_flag(t, TIF_UPROBE);
		}
	}

	return true;
}

static void mmf_recalc_uprobes(struct mm_struct *mm)
{
	struct vm_area_struct *vma;

	for (vma = mm->mmap; vma; vma = vma->vm_next) {
		if (!valid_vma(vma, false))
			continue;
		/*
		 * This is not strictly accurate, we can race with
		 * uprobe_unregister() and see the already removed
		 * uprobe if delete_uprobe() was not yet called.
		 * Or this uprobe can be filtered out.
		 */
		if (vma_has_uprobes(vma, vma->vm_start, vma->vm_end))
			return;
	}

	clear_bit(MMF_HAS_UPROBES, &mm->flags);
}

static int is_trap_at_addr(struct mm_struct *mm, unsigned long vaddr)
{
	struct page *page;
	uprobe_opcode_t opcode;
	int result;

	pagefault_disable();
	result = __get_user(opcode, (uprobe_opcode_t __user *)vaddr);
	pagefault_enable();

	if (likely(result == 0))
		goto out;

	/*
	 * The NULL 'tsk' here ensures that any faults that occur here
	 * will not be accounted to the task.  'mm' *is* current->mm,
	 * but we treat this as a 'remote' access since it is
	 * essentially a kernel access to the memory.
	 */
	result = get_user_pages_remote(NULL, mm, vaddr, 1, FOLL_FORCE, &page,
			NULL, NULL);
	if (result < 0)
		return result;

	copy_from_page(page, vaddr, &opcode, UPROBE_SWBP_INSN_SIZE);
	put_page(page);
 out:
	/* This needs to return true for any variant of the trap insn */
	return is_trap_insn(&opcode);
}

static struct uprobe *find_active_uprobe(unsigned long bp_vaddr, int *is_swbp)
{
	struct mm_struct *mm = current->mm;
	struct uprobe *uprobe = NULL;
	struct vm_area_struct *vma;

	down_read(&mm->mmap_sem);
	vma = find_vma(mm, bp_vaddr);
	if (vma && vma->vm_start <= bp_vaddr) {
		if (valid_vma(vma, false)) {
			struct inode *inode = file_inode(vma->vm_file);
			loff_t offset = vaddr_to_offset(vma, bp_vaddr);

			uprobe = find_uprobe(inode, offset);
		}

		if (!uprobe)
			*is_swbp = is_trap_at_addr(mm, bp_vaddr);
	} else {
		*is_swbp = -EFAULT;
	}

	if (!uprobe && test_and_clear_bit(MMF_RECALC_UPROBES, &mm->flags))
		mmf_recalc_uprobes(mm);
	up_read(&mm->mmap_sem);

	return uprobe;
}

static void handler_chain(struct uprobe *uprobe, struct pt_regs *regs)
{
	struct uprobe_consumer *uc;
	int remove = UPROBE_HANDLER_REMOVE;
	bool need_prep = false; /* prepare return uprobe, when needed */

	down_read(&uprobe->register_rwsem);
	for (uc = uprobe->consumers; uc; uc = uc->next) {
		int rc = 0;

		if (uc->handler) {
			rc = uc->handler(uc, regs);
			WARN(rc & ~UPROBE_HANDLER_MASK,
				"bad rc=0x%x from %ps()\n", rc, uc->handler);
		}

		if (uc->ret_handler)
			need_prep = true;

		remove &= rc;
	}

	if (need_prep && !remove)
		prepare_uretprobe(uprobe, regs); /* put bp at return */

	if (remove && uprobe->consumers) {
		WARN_ON(!uprobe_is_active(uprobe));
		unapply_uprobe(uprobe, current->mm);
	}
	up_read(&uprobe->register_rwsem);
}

static void
handle_uretprobe_chain(struct return_instance *ri, struct pt_regs *regs)
{
	struct uprobe *uprobe = ri->uprobe;
	struct uprobe_consumer *uc;

	down_read(&uprobe->register_rwsem);
	for (uc = uprobe->consumers; uc; uc = uc->next) {
		if (uc->ret_handler)
			uc->ret_handler(uc, ri->func, regs);
	}
	up_read(&uprobe->register_rwsem);
}

static struct return_instance *find_next_ret_chain(struct return_instance *ri)
{
	bool chained;

	do {
		chained = ri->chained;
		ri = ri->next;	/* can't be NULL if chained */
	} while (chained);

	return ri;
}

static void handle_trampoline(struct pt_regs *regs)
{
	struct uprobe_task *utask;
	struct return_instance *ri, *next;
	bool valid;

	utask = current->utask;
	if (!utask)
		goto sigill;

	ri = utask->return_instances;
	if (!ri)
		goto sigill;

	do {
		/*
		 * We should throw out the frames invalidated by longjmp().
		 * If this chain is valid, then the next one should be alive
		 * or NULL; the latter case means that nobody but ri->func
		 * could hit this trampoline on return. TODO: sigaltstack().
		 */
		next = find_next_ret_chain(ri);
		valid = !next || arch_uretprobe_is_alive(next, RP_CHECK_RET, regs);

		instruction_pointer_set(regs, ri->orig_ret_vaddr);
		do {
			if (valid)
				handle_uretprobe_chain(ri, regs);
			ri = free_ret_instance(ri);
			utask->depth--;
		} while (ri != next);
	} while (!valid);

	utask->return_instances = ri;
	return;

 sigill:
	uprobe_warn(current, "handle uretprobe, sending SIGILL.");
	force_sig(SIGILL, current);

}

bool __weak arch_uprobe_ignore(struct arch_uprobe *aup, struct pt_regs *regs)
{
	return false;
}

bool __weak arch_uretprobe_is_alive(struct return_instance *ret, enum rp_check ctx,
					struct pt_regs *regs)
{
	return true;
}

/*
 * Run handler and ask thread to singlestep.
 * Ensure all non-fatal signals cannot interrupt thread while it singlesteps.
 */
static void handle_swbp(struct pt_regs *regs)
{
	struct uprobe *uprobe;
	unsigned long bp_vaddr;
	int uninitialized_var(is_swbp);

	bp_vaddr = uprobe_get_swbp_addr(regs);
	if (bp_vaddr == get_trampoline_vaddr())
		return handle_trampoline(regs);

	uprobe = find_active_uprobe(bp_vaddr, &is_swbp);
	if (!uprobe) {
		if (is_swbp > 0) {
			/* No matching uprobe; signal SIGTRAP. */
			send_sig(SIGTRAP, current, 0);
		} else {
			/*
			 * Either we raced with uprobe_unregister() or we can't
			 * access this memory. The latter is only possible if
			 * another thread plays with our ->mm. In both cases
			 * we can simply restart. If this vma was unmapped we
			 * can pretend this insn was not executed yet and get
			 * the (correct) SIGSEGV after restart.
			 */
			instruction_pointer_set(regs, bp_vaddr);
		}
		return;
	}

	/* change it in advance for ->handler() and restart */
	instruction_pointer_set(regs, bp_vaddr);

	/*
	 * TODO: move copy_insn/etc into _register and remove this hack.
	 * After we hit the bp, _unregister + _register can install the
	 * new and not-yet-analyzed uprobe at the same address, restart.
	 */
	if (unlikely(!test_bit(UPROBE_COPY_INSN, &uprobe->flags)))
		goto out;

	/*
	 * Pairs with the smp_wmb() in prepare_uprobe().
	 *
	 * Guarantees that if we see the UPROBE_COPY_INSN bit set, then
	 * we must also see the stores to &uprobe->arch performed by the
	 * prepare_uprobe() call.
	 */
	smp_rmb();

	/* Tracing handlers use ->utask to communicate with fetch methods */
	if (!get_utask())
		goto out;

	if (arch_uprobe_ignore(&uprobe->arch, regs))
		goto out;

	handler_chain(uprobe, regs);

	if (arch_uprobe_skip_sstep(&uprobe->arch, regs))
		goto out;

	if (!pre_ssout(uprobe, regs, bp_vaddr))
		return;

	/* arch_uprobe_skip_sstep() succeeded, or restart if can't singlestep */
out:
	put_uprobe(uprobe);
}

/*
 * Perform required fix-ups and disable singlestep.
 * Allow pending signals to take effect.
 */
static void handle_singlestep(struct uprobe_task *utask, struct pt_regs *regs)
{
	struct uprobe *uprobe;
	int err = 0;

	uprobe = utask->active_uprobe;
	if (utask->state == UTASK_SSTEP_ACK)
		err = arch_uprobe_post_xol(&uprobe->arch, regs);
	else if (utask->state == UTASK_SSTEP_TRAPPED)
		arch_uprobe_abort_xol(&uprobe->arch, regs);
	else
		WARN_ON_ONCE(1);

	put_uprobe(uprobe);
	utask->active_uprobe = NULL;
	utask->state = UTASK_RUNNING;
	xol_free_insn_slot(current);

	spin_lock_irq(&current->sighand->siglock);
	recalc_sigpending(); /* see uprobe_deny_signal() */
	spin_unlock_irq(&current->sighand->siglock);

	if (unlikely(err)) {
		uprobe_warn(current, "execute the probed insn, sending SIGILL.");
		force_sig(SIGILL, current);
	}
}

/*
 * On breakpoint hit, breakpoint notifier sets the TIF_UPROBE flag and
 * allows the thread to return from interrupt. After that handle_swbp()
 * sets utask->active_uprobe.
 *
 * On singlestep exception, singlestep notifier sets the TIF_UPROBE flag
 * and allows the thread to return from interrupt.
 *
 * While returning to userspace, thread notices the TIF_UPROBE flag and calls
 * uprobe_notify_resume().
 */
void uprobe_notify_resume(struct pt_regs *regs)
{
	struct uprobe_task *utask;

	clear_thread_flag(TIF_UPROBE);

	utask = current->utask;
	if (utask && utask->active_uprobe)
		handle_singlestep(utask, regs);
	else
		handle_swbp(regs);
}

/*
 * uprobe_pre_sstep_notifier gets called from interrupt context as part of
 * notifier mechanism. Set TIF_UPROBE flag and indicate breakpoint hit.
 */
int uprobe_pre_sstep_notifier(struct pt_regs *regs)
{
	if (!current->mm)
		return 0;

	if (!test_bit(MMF_HAS_UPROBES, &current->mm->flags) &&
	    (!current->utask || !current->utask->return_instances))
		return 0;

	set_thread_flag(TIF_UPROBE);
	return 1;
}

/*
 * uprobe_post_sstep_notifier gets called in interrupt context as part of notifier
 * mechanism. Set TIF_UPROBE flag and indicate completion of singlestep.
 */
int uprobe_post_sstep_notifier(struct pt_regs *regs)
{
	struct uprobe_task *utask = current->utask;

	if (!current->mm || !utask || !utask->active_uprobe)
		/* task is currently not uprobed */
		return 0;

	utask->state = UTASK_SSTEP_ACK;
	set_thread_flag(TIF_UPROBE);
	return 1;
}

static struct notifier_block uprobe_exception_nb = {
	.notifier_call		= arch_uprobe_exception_notify,
	.priority		= INT_MAX-1,	/* notified after kprobes, kgdb */
};

void __init uprobes_init(void)
{
	int i;

	for (i = 0; i < UPROBES_HASH_SZ; i++)
		mutex_init(&uprobes_mmap_mutex[i]);

	BUG_ON(percpu_init_rwsem(&dup_mmap_sem));

	BUG_ON(register_die_notifier(&uprobe_exception_nb));
}<|MERGE_RESOLUTION|>--- conflicted
+++ resolved
@@ -161,12 +161,8 @@
 	struct mmu_notifier_range range;
 	struct mem_cgroup *memcg;
 
-<<<<<<< HEAD
-	mmu_notifier_range_init(&range, mm, addr, addr + PAGE_SIZE);
-=======
 	mmu_notifier_range_init(&range, MMU_NOTIFY_CLEAR, 0, vma, mm, addr,
 				addr + PAGE_SIZE);
->>>>>>> 0ecfebd2
 
 	VM_BUG_ON_PAGE(PageTransHuge(old_page), old_page);
 
