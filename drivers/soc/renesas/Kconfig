# SPDX-License-Identifier: GPL-2.0
menuconfig SOC_RENESAS
	bool "Renesas SoC driver support" if COMPILE_TEST && !ARCH_RENESAS
	default y if ARCH_RENESAS
	select SOC_BUS

if SOC_RENESAS

config ARCH_RCAR_GEN1
	bool
	select PM
	select PM_GENERIC_DOMAINS
	select RENESAS_INTC_IRQPIN
	select RST_RCAR
	select SYS_SUPPORTS_SH_TMU

config ARCH_RCAR_GEN2
	bool
	select HAVE_ARM_ARCH_TIMER
	select PM
	select PM_GENERIC_DOMAINS
	select RENESAS_IRQC
	select RST_RCAR
	select SYS_SUPPORTS_SH_CMT

config ARCH_RCAR_GEN3
	bool
	select PM
	select PM_GENERIC_DOMAINS
	select RENESAS_IRQC
	select RST_RCAR
	select SYS_SUPPORTS_SH_CMT
	select SYS_SUPPORTS_SH_TMU

config ARCH_RMOBILE
	bool
	select PM
	select PM_GENERIC_DOMAINS
	select SYS_SUPPORTS_SH_CMT
	select SYS_SUPPORTS_SH_TMU
	select SYSC_RMOBILE

config ARCH_RZN1
	bool
	select ARM_AMBA

if ARM && ARCH_RENESAS

#comment "Renesas ARM SoCs System Type"

config ARCH_EMEV2
	bool "ARM32 Platform support for Emma Mobile EV2"
	select HAVE_ARM_SCU if SMP
	select SYS_SUPPORTS_EM_STI

config ARCH_R8A7794
	bool "ARM32 Platform support for R-Car E2"
	select ARCH_RCAR_GEN2
	select ARM_ERRATA_814220
	select SYSC_R8A7794

config ARCH_R8A7779
	bool "ARM32 Platform support for R-Car H1"
	select ARCH_RCAR_GEN1
	select ARM_ERRATA_754322
	select ARM_GLOBAL_TIMER
	select HAVE_ARM_SCU if SMP
	select HAVE_ARM_TWD if SMP
	select SYSC_R8A7779

config ARCH_R8A7790
	bool "ARM32 Platform support for R-Car H2"
	select ARCH_RCAR_GEN2
	select ARM_ERRATA_798181 if SMP
	select ARM_ERRATA_814220
	select I2C
	select SYSC_R8A7790

config ARCH_R8A7778
	bool "ARM32 Platform support for R-Car M1A"
	select ARCH_RCAR_GEN1
	select ARM_ERRATA_754322

config ARCH_R8A7793
	bool "ARM32 Platform support for R-Car M2-N"
	select ARCH_RCAR_GEN2
	select ARM_ERRATA_798181 if SMP
	select I2C
	select SYSC_R8A7791

config ARCH_R8A7791
	bool "ARM32 Platform support for R-Car M2-W"
	select ARCH_RCAR_GEN2
	select ARM_ERRATA_798181 if SMP
	select I2C
	select SYSC_R8A7791

config ARCH_R8A7792
	bool "ARM32 Platform support for R-Car V2H"
	select ARCH_RCAR_GEN2
	select ARM_ERRATA_798181 if SMP
	select SYSC_R8A7792

config ARCH_R8A7740
	bool "ARM32 Platform support for R-Mobile A1"
	select ARCH_RMOBILE
	select ARM_ERRATA_754322
	select RENESAS_INTC_IRQPIN

config ARCH_R8A73A4
	bool "ARM32 Platform support for R-Mobile APE6"
	select ARCH_RMOBILE
	select ARM_ERRATA_798181 if SMP
	select ARM_ERRATA_814220
	select HAVE_ARM_ARCH_TIMER
	select RENESAS_IRQC

config ARCH_R7S72100
	bool "ARM32 Platform support for RZ/A1H"
	select ARM_ERRATA_754322
	select PM
	select PM_GENERIC_DOMAINS
	select RENESAS_OSTM
	select RENESAS_RZA1_IRQC
	select SYS_SUPPORTS_SH_MTU2

config ARCH_R7S9210
	bool "ARM32 Platform support for RZ/A2"
	select PM
	select PM_GENERIC_DOMAINS
	select RENESAS_OSTM
	select RENESAS_RZA1_IRQC

config ARCH_R8A77470
	bool "ARM32 Platform support for RZ/G1C"
	select ARCH_RCAR_GEN2
	select ARM_ERRATA_814220
	select SYSC_R8A77470

config ARCH_R8A7745
	bool "ARM32 Platform support for RZ/G1E"
	select ARCH_RCAR_GEN2
	select ARM_ERRATA_814220
	select SYSC_R8A7745

config ARCH_R8A7742
	bool "ARM32 Platform support for RZ/G1H"
	select ARCH_RCAR_GEN2
	select ARM_ERRATA_798181 if SMP
	select ARM_ERRATA_814220
	select SYSC_R8A7742

config ARCH_R8A7743
	bool "ARM32 Platform support for RZ/G1M"
	select ARCH_RCAR_GEN2
	select ARM_ERRATA_798181 if SMP
	select SYSC_R8A7743

config ARCH_R8A7744
	bool "ARM32 Platform support for RZ/G1N"
	select ARCH_RCAR_GEN2
	select ARM_ERRATA_798181 if SMP
	select SYSC_R8A7743

config ARCH_R9A06G032
	bool "ARM32 Platform support for RZ/N1D"
	select ARCH_RZN1
	select ARM_ERRATA_814220

config ARCH_SH73A0
	bool "ARM32 Platform support for SH-Mobile AG5"
	select ARCH_RMOBILE
	select ARM_ERRATA_754322
	select ARM_GLOBAL_TIMER
	select HAVE_ARM_SCU if SMP
	select HAVE_ARM_TWD if SMP
	select RENESAS_INTC_IRQPIN

endif # ARM

if ARM64

config ARCH_R8A77995
	bool "ARM64 Platform support for R-Car D3"
	select ARCH_RCAR_GEN3
	select SYSC_R8A77995
	help
	  This enables support for the Renesas R-Car D3 SoC.
	  This includes different gradings like R-Car D3e.

config ARCH_R8A77990
	bool "ARM64 Platform support for R-Car E3"
	select ARCH_RCAR_GEN3
	select SYSC_R8A77990
	help
	  This enables support for the Renesas R-Car E3 SoC.
	  This includes different gradings like R-Car E3e.

config ARCH_R8A77950
	bool "ARM64 Platform support for R-Car H3 ES1.x"
	select ARCH_RCAR_GEN3
	select SYSC_R8A7795
	help
	  This enables support for the Renesas R-Car H3 SoC (revision 1.x).

config ARCH_R8A77951
	bool "ARM64 Platform support for R-Car H3 ES2.0+"
	select ARCH_RCAR_GEN3
	select SYSC_R8A7795
	help
	  This enables support for the Renesas R-Car H3 SoC (revisions 2.0 and
	  later).
	  This includes different gradings like R-Car H3e, H3e-2G, and H3Ne.

config ARCH_R8A77965
	bool "ARM64 Platform support for R-Car M3-N"
	select ARCH_RCAR_GEN3
	select SYSC_R8A77965
	help
	  This enables support for the Renesas R-Car M3-N SoC.
	  This includes different gradings like R-Car M3Ne and M3Ne-2G.

config ARCH_R8A77960
	bool "ARM64 Platform support for R-Car M3-W"
	select ARCH_RCAR_GEN3
	select SYSC_R8A77960
	help
	  This enables support for the Renesas R-Car M3-W SoC.

config ARCH_R8A77961
	bool "ARM64 Platform support for R-Car M3-W+"
	select ARCH_RCAR_GEN3
	select SYSC_R8A77961
	help
	  This enables support for the Renesas R-Car M3-W+ SoC.
	  This includes different gradings like R-Car M3e and M3e-2G.
<<<<<<< HEAD
=======

config ARCH_R8A779F0
	bool "ARM64 Platform support for R-Car S4-8"
	select ARCH_RCAR_GEN3
	select SYSC_R8A779F0
	help
	  This enables support for the Renesas R-Car S4-8 SoC.
>>>>>>> 754e0b0e

config ARCH_R8A77980
	bool "ARM64 Platform support for R-Car V3H"
	select ARCH_RCAR_GEN3
	select SYSC_R8A77980
	help
	  This enables support for the Renesas R-Car V3H SoC.

config ARCH_R8A77970
	bool "ARM64 Platform support for R-Car V3M"
	select ARCH_RCAR_GEN3
	select SYSC_R8A77970
	help
	  This enables support for the Renesas R-Car V3M SoC.

config ARCH_R8A779A0
	bool "ARM64 Platform support for R-Car V3U"
	select ARCH_RCAR_GEN3
	select SYSC_R8A779A0
	help
	  This enables support for the Renesas R-Car V3U SoC.

config ARCH_R8A774C0
	bool "ARM64 Platform support for RZ/G2E"
	select ARCH_RCAR_GEN3
	select SYSC_R8A774C0
	help
	  This enables support for the Renesas RZ/G2E SoC.

config ARCH_R8A774E1
	bool "ARM64 Platform support for RZ/G2H"
	select ARCH_RCAR_GEN3
	select SYSC_R8A774E1
	help
	  This enables support for the Renesas RZ/G2H SoC.

config ARCH_R8A774A1
	bool "ARM64 Platform support for RZ/G2M"
	select ARCH_RCAR_GEN3
	select SYSC_R8A774A1
	help
	  This enables support for the Renesas RZ/G2M SoC.

config ARCH_R8A774B1
	bool "ARM64 Platform support for RZ/G2N"
	select ARCH_RCAR_GEN3
	select SYSC_R8A774B1
	help
	  This enables support for the Renesas RZ/G2N SoC.

config ARCH_R9A07G044
	bool "ARM64 Platform support for RZ/G2L"
	help
	  This enables support for the Renesas RZ/G2L SoC variants.

endif # ARM64

config RST_RCAR
	bool "Reset Controller support for R-Car" if COMPILE_TEST

config SYSC_RCAR
	bool "System Controller support for R-Car" if COMPILE_TEST

config SYSC_RCAR_GEN4
	bool "System Controller support for R-Car Gen4" if COMPILE_TEST

config SYSC_R8A77995
	bool "System Controller support for R-Car D3" if COMPILE_TEST
	select SYSC_RCAR

config SYSC_R8A7794
	bool "System Controller support for R-Car E2" if COMPILE_TEST
	select SYSC_RCAR

config SYSC_R8A77990
	bool "System Controller support for R-Car E3" if COMPILE_TEST
	select SYSC_RCAR

config SYSC_R8A7779
	bool "System Controller support for R-Car H1" if COMPILE_TEST
	select SYSC_RCAR

config SYSC_R8A7790
	bool "System Controller support for R-Car H2" if COMPILE_TEST
	select SYSC_RCAR

config SYSC_R8A7795
	bool "System Controller support for R-Car H3" if COMPILE_TEST
	select SYSC_RCAR

config SYSC_R8A7791
	bool "System Controller support for R-Car M2-W/N" if COMPILE_TEST
	select SYSC_RCAR

config SYSC_R8A77965
	bool "System Controller support for R-Car M3-N" if COMPILE_TEST
	select SYSC_RCAR

config SYSC_R8A77960
	bool "System Controller support for R-Car M3-W" if COMPILE_TEST
	select SYSC_RCAR

config SYSC_R8A77961
	bool "System Controller support for R-Car M3-W+" if COMPILE_TEST
	select SYSC_RCAR

config SYSC_R8A779F0
	bool "System Controller support for R-Car S4-8" if COMPILE_TEST
	select SYSC_RCAR_GEN4

config SYSC_R8A7792
	bool "System Controller support for R-Car V2H" if COMPILE_TEST
	select SYSC_RCAR

config SYSC_R8A77980
	bool "System Controller support for R-Car V3H" if COMPILE_TEST
	select SYSC_RCAR

config SYSC_R8A77970
	bool "System Controller support for R-Car V3M" if COMPILE_TEST
	select SYSC_RCAR

config SYSC_R8A779A0
	bool "System Controller support for R-Car V3U" if COMPILE_TEST
	select SYSC_RCAR_GEN4

config SYSC_RMOBILE
	bool "System Controller support for R-Mobile" if COMPILE_TEST

config SYSC_R8A77470
	bool "System Controller support for RZ/G1C" if COMPILE_TEST
	select SYSC_RCAR

config SYSC_R8A7745
	bool "System Controller support for RZ/G1E" if COMPILE_TEST
	select SYSC_RCAR

config SYSC_R8A7742
	bool "System Controller support for RZ/G1H" if COMPILE_TEST
	select SYSC_RCAR

config SYSC_R8A7743
	bool "System Controller support for RZ/G1M" if COMPILE_TEST
	select SYSC_RCAR

config SYSC_R8A774C0
	bool "System Controller support for RZ/G2E" if COMPILE_TEST
	select SYSC_RCAR

config SYSC_R8A774E1
	bool "System Controller support for RZ/G2H" if COMPILE_TEST
	select SYSC_RCAR

config SYSC_R8A774A1
	bool "System Controller support for RZ/G2M" if COMPILE_TEST
	select SYSC_RCAR

config SYSC_R8A774B1
	bool "System Controller support for RZ/G2N" if COMPILE_TEST
	select SYSC_RCAR

endif # SOC_RENESAS<|MERGE_RESOLUTION|>--- conflicted
+++ resolved
@@ -234,8 +234,6 @@
 	help
 	  This enables support for the Renesas R-Car M3-W+ SoC.
 	  This includes different gradings like R-Car M3e and M3e-2G.
-<<<<<<< HEAD
-=======
 
 config ARCH_R8A779F0
 	bool "ARM64 Platform support for R-Car S4-8"
@@ -243,7 +241,6 @@
 	select SYSC_R8A779F0
 	help
 	  This enables support for the Renesas R-Car S4-8 SoC.
->>>>>>> 754e0b0e
 
 config ARCH_R8A77980
 	bool "ARM64 Platform support for R-Car V3H"
