/*
 * Copyright (C) 2007-2010 Advanced Micro Devices, Inc.
 * Author: Joerg Roedel <jroedel@suse.de>
 *         Leo Duran <leo.duran@amd.com>
 *
 * This program is free software; you can redistribute it and/or modify it
 * under the terms of the GNU General Public License version 2 as published
 * by the Free Software Foundation.
 *
 * This program is distributed in the hope that it will be useful,
 * but WITHOUT ANY WARRANTY; without even the implied warranty of
 * MERCHANTABILITY or FITNESS FOR A PARTICULAR PURPOSE.  See the
 * GNU General Public License for more details.
 *
 * You should have received a copy of the GNU General Public License
 * along with this program; if not, write to the Free Software
 * Foundation, Inc., 59 Temple Place, Suite 330, Boston, MA  02111-1307 USA
 */

#ifndef _ASM_X86_AMD_IOMMU_TYPES_H
#define _ASM_X86_AMD_IOMMU_TYPES_H

#include <linux/types.h>
#include <linux/mutex.h>
#include <linux/msi.h>
#include <linux/list.h>
#include <linux/spinlock.h>
#include <linux/pci.h>
#include <linux/irqreturn.h>

/*
 * Maximum number of IOMMUs supported
 */
#define MAX_IOMMUS	32

/*
 * some size calculation constants
 */
#define DEV_TABLE_ENTRY_SIZE		32
#define ALIAS_TABLE_ENTRY_SIZE		2
#define RLOOKUP_TABLE_ENTRY_SIZE	(sizeof(void *))

/* Capability offsets used by the driver */
#define MMIO_CAP_HDR_OFFSET	0x00
#define MMIO_RANGE_OFFSET	0x0c
#define MMIO_MISC_OFFSET	0x10

/* Masks, shifts and macros to parse the device range capability */
#define MMIO_RANGE_LD_MASK	0xff000000
#define MMIO_RANGE_FD_MASK	0x00ff0000
#define MMIO_RANGE_BUS_MASK	0x0000ff00
#define MMIO_RANGE_LD_SHIFT	24
#define MMIO_RANGE_FD_SHIFT	16
#define MMIO_RANGE_BUS_SHIFT	8
#define MMIO_GET_LD(x)  (((x) & MMIO_RANGE_LD_MASK) >> MMIO_RANGE_LD_SHIFT)
#define MMIO_GET_FD(x)  (((x) & MMIO_RANGE_FD_MASK) >> MMIO_RANGE_FD_SHIFT)
#define MMIO_GET_BUS(x) (((x) & MMIO_RANGE_BUS_MASK) >> MMIO_RANGE_BUS_SHIFT)
#define MMIO_MSI_NUM(x)	((x) & 0x1f)

/* Flag masks for the AMD IOMMU exclusion range */
#define MMIO_EXCL_ENABLE_MASK 0x01ULL
#define MMIO_EXCL_ALLOW_MASK  0x02ULL

/* Used offsets into the MMIO space */
#define MMIO_DEV_TABLE_OFFSET   0x0000
#define MMIO_CMD_BUF_OFFSET     0x0008
#define MMIO_EVT_BUF_OFFSET     0x0010
#define MMIO_CONTROL_OFFSET     0x0018
#define MMIO_EXCL_BASE_OFFSET   0x0020
#define MMIO_EXCL_LIMIT_OFFSET  0x0028
#define MMIO_EXT_FEATURES	0x0030
#define MMIO_PPR_LOG_OFFSET	0x0038
#define MMIO_GA_LOG_BASE_OFFSET	0x00e0
#define MMIO_GA_LOG_TAIL_OFFSET	0x00e8
#define MMIO_CMD_HEAD_OFFSET	0x2000
#define MMIO_CMD_TAIL_OFFSET	0x2008
#define MMIO_EVT_HEAD_OFFSET	0x2010
#define MMIO_EVT_TAIL_OFFSET	0x2018
#define MMIO_STATUS_OFFSET	0x2020
#define MMIO_PPR_HEAD_OFFSET	0x2030
#define MMIO_PPR_TAIL_OFFSET	0x2038
#define MMIO_GA_HEAD_OFFSET	0x2040
#define MMIO_GA_TAIL_OFFSET	0x2048
#define MMIO_CNTR_CONF_OFFSET	0x4000
#define MMIO_CNTR_REG_OFFSET	0x40000
#define MMIO_REG_END_OFFSET	0x80000



/* Extended Feature Bits */
#define FEATURE_PREFETCH	(1ULL<<0)
#define FEATURE_PPR		(1ULL<<1)
#define FEATURE_X2APIC		(1ULL<<2)
#define FEATURE_NX		(1ULL<<3)
#define FEATURE_GT		(1ULL<<4)
#define FEATURE_IA		(1ULL<<6)
#define FEATURE_GA		(1ULL<<7)
#define FEATURE_HE		(1ULL<<8)
#define FEATURE_PC		(1ULL<<9)
#define FEATURE_GAM_VAPIC	(1ULL<<21)

#define FEATURE_PASID_SHIFT	32
#define FEATURE_PASID_MASK	(0x1fULL << FEATURE_PASID_SHIFT)

#define FEATURE_GLXVAL_SHIFT	14
#define FEATURE_GLXVAL_MASK	(0x03ULL << FEATURE_GLXVAL_SHIFT)

/* Note:
 * The current driver only support 16-bit PASID.
 * Currently, hardware only implement upto 16-bit PASID
 * even though the spec says it could have upto 20 bits.
 */
#define PASID_MASK		0x0000ffff

/* MMIO status bits */
#define MMIO_STATUS_EVT_INT_MASK	(1 << 1)
#define MMIO_STATUS_COM_WAIT_INT_MASK	(1 << 2)
#define MMIO_STATUS_PPR_INT_MASK	(1 << 6)
#define MMIO_STATUS_GALOG_RUN_MASK	(1 << 8)
#define MMIO_STATUS_GALOG_OVERFLOW_MASK	(1 << 9)
#define MMIO_STATUS_GALOG_INT_MASK	(1 << 10)

/* event logging constants */
#define EVENT_ENTRY_SIZE	0x10
#define EVENT_TYPE_SHIFT	28
#define EVENT_TYPE_MASK		0xf
#define EVENT_TYPE_ILL_DEV	0x1
#define EVENT_TYPE_IO_FAULT	0x2
#define EVENT_TYPE_DEV_TAB_ERR	0x3
#define EVENT_TYPE_PAGE_TAB_ERR	0x4
#define EVENT_TYPE_ILL_CMD	0x5
#define EVENT_TYPE_CMD_HARD_ERR	0x6
#define EVENT_TYPE_IOTLB_INV_TO	0x7
#define EVENT_TYPE_INV_DEV_REQ	0x8
#define EVENT_DEVID_MASK	0xffff
#define EVENT_DEVID_SHIFT	0
#define EVENT_DOMID_MASK	0xffff
#define EVENT_DOMID_SHIFT	0
#define EVENT_FLAGS_MASK	0xfff
#define EVENT_FLAGS_SHIFT	0x10

/* feature control bits */
#define CONTROL_IOMMU_EN        0x00ULL
#define CONTROL_HT_TUN_EN       0x01ULL
#define CONTROL_EVT_LOG_EN      0x02ULL
#define CONTROL_EVT_INT_EN      0x03ULL
#define CONTROL_COMWAIT_EN      0x04ULL
#define CONTROL_INV_TIMEOUT	0x05ULL
#define CONTROL_PASSPW_EN       0x08ULL
#define CONTROL_RESPASSPW_EN    0x09ULL
#define CONTROL_COHERENT_EN     0x0aULL
#define CONTROL_ISOC_EN         0x0bULL
#define CONTROL_CMDBUF_EN       0x0cULL
#define CONTROL_PPFLOG_EN       0x0dULL
#define CONTROL_PPFINT_EN       0x0eULL
#define CONTROL_PPR_EN          0x0fULL
#define CONTROL_GT_EN           0x10ULL
#define CONTROL_GA_EN           0x11ULL
#define CONTROL_GAM_EN          0x19ULL
#define CONTROL_GALOG_EN        0x1CULL
#define CONTROL_GAINT_EN        0x1DULL

#define CTRL_INV_TO_MASK	(7 << CONTROL_INV_TIMEOUT)
#define CTRL_INV_TO_NONE	0
#define CTRL_INV_TO_1MS		1
#define CTRL_INV_TO_10MS	2
#define CTRL_INV_TO_100MS	3
#define CTRL_INV_TO_1S		4
#define CTRL_INV_TO_10S		5
#define CTRL_INV_TO_100S	6

/* command specific defines */
#define CMD_COMPL_WAIT          0x01
#define CMD_INV_DEV_ENTRY       0x02
#define CMD_INV_IOMMU_PAGES	0x03
#define CMD_INV_IOTLB_PAGES	0x04
#define CMD_INV_IRT		0x05
#define CMD_COMPLETE_PPR	0x07
#define CMD_INV_ALL		0x08

#define CMD_COMPL_WAIT_STORE_MASK	0x01
#define CMD_COMPL_WAIT_INT_MASK		0x02
#define CMD_INV_IOMMU_PAGES_SIZE_MASK	0x01
#define CMD_INV_IOMMU_PAGES_PDE_MASK	0x02
#define CMD_INV_IOMMU_PAGES_GN_MASK	0x04

#define PPR_STATUS_MASK			0xf
#define PPR_STATUS_SHIFT		12

#define CMD_INV_IOMMU_ALL_PAGES_ADDRESS	0x7fffffffffffffffULL

/* macros and definitions for device table entries */
#define DEV_ENTRY_VALID         0x00
#define DEV_ENTRY_TRANSLATION   0x01
#define DEV_ENTRY_IR            0x3d
#define DEV_ENTRY_IW            0x3e
#define DEV_ENTRY_NO_PAGE_FAULT	0x62
#define DEV_ENTRY_EX            0x67
#define DEV_ENTRY_SYSMGT1       0x68
#define DEV_ENTRY_SYSMGT2       0x69
#define DEV_ENTRY_IRQ_TBL_EN	0x80
#define DEV_ENTRY_INIT_PASS     0xb8
#define DEV_ENTRY_EINT_PASS     0xb9
#define DEV_ENTRY_NMI_PASS      0xba
#define DEV_ENTRY_LINT0_PASS    0xbe
#define DEV_ENTRY_LINT1_PASS    0xbf
#define DEV_ENTRY_MODE_MASK	0x07
#define DEV_ENTRY_MODE_SHIFT	0x09

#define MAX_DEV_TABLE_ENTRIES	0xffff

/* constants to configure the command buffer */
#define CMD_BUFFER_SIZE    8192
#define CMD_BUFFER_UNINITIALIZED 1
#define CMD_BUFFER_ENTRIES 512
#define MMIO_CMD_SIZE_SHIFT 56
#define MMIO_CMD_SIZE_512 (0x9ULL << MMIO_CMD_SIZE_SHIFT)

/* constants for event buffer handling */
#define EVT_BUFFER_SIZE		8192 /* 512 entries */
#define EVT_LEN_MASK		(0x9ULL << 56)

/* Constants for PPR Log handling */
#define PPR_LOG_ENTRIES		512
#define PPR_LOG_SIZE_SHIFT	56
#define PPR_LOG_SIZE_512	(0x9ULL << PPR_LOG_SIZE_SHIFT)
#define PPR_ENTRY_SIZE		16
#define PPR_LOG_SIZE		(PPR_ENTRY_SIZE * PPR_LOG_ENTRIES)

#define PPR_REQ_TYPE(x)		(((x) >> 60) & 0xfULL)
#define PPR_FLAGS(x)		(((x) >> 48) & 0xfffULL)
#define PPR_DEVID(x)		((x) & 0xffffULL)
#define PPR_TAG(x)		(((x) >> 32) & 0x3ffULL)
#define PPR_PASID1(x)		(((x) >> 16) & 0xffffULL)
#define PPR_PASID2(x)		(((x) >> 42) & 0xfULL)
#define PPR_PASID(x)		((PPR_PASID2(x) << 16) | PPR_PASID1(x))

#define PPR_REQ_FAULT		0x01

/* Constants for GA Log handling */
#define GA_LOG_ENTRIES		512
#define GA_LOG_SIZE_SHIFT	56
#define GA_LOG_SIZE_512		(0x8ULL << GA_LOG_SIZE_SHIFT)
#define GA_ENTRY_SIZE		8
#define GA_LOG_SIZE		(GA_ENTRY_SIZE * GA_LOG_ENTRIES)

#define GA_TAG(x)		(u32)(x & 0xffffffffULL)
#define GA_DEVID(x)		(u16)(((x) >> 32) & 0xffffULL)
#define GA_REQ_TYPE(x)		(((x) >> 60) & 0xfULL)

#define GA_GUEST_NR		0x1

/* Bit value definition for dte irq remapping fields*/
#define DTE_IRQ_PHYS_ADDR_MASK	(((1ULL << 45)-1) << 6)
#define DTE_IRQ_REMAP_INTCTL_MASK	(0x3ULL << 60)
#define DTE_IRQ_TABLE_LEN_MASK	(0xfULL << 1)
#define DTE_IRQ_REMAP_INTCTL    (2ULL << 60)
#define DTE_IRQ_TABLE_LEN       (8ULL << 1)
#define DTE_IRQ_REMAP_ENABLE    1ULL

#define PAGE_MODE_NONE    0x00
#define PAGE_MODE_1_LEVEL 0x01
#define PAGE_MODE_2_LEVEL 0x02
#define PAGE_MODE_3_LEVEL 0x03
#define PAGE_MODE_4_LEVEL 0x04
#define PAGE_MODE_5_LEVEL 0x05
#define PAGE_MODE_6_LEVEL 0x06

#define PM_LEVEL_SHIFT(x)	(12 + ((x) * 9))
#define PM_LEVEL_SIZE(x)	(((x) < 6) ? \
				  ((1ULL << PM_LEVEL_SHIFT((x))) - 1): \
				   (0xffffffffffffffffULL))
#define PM_LEVEL_INDEX(x, a)	(((a) >> PM_LEVEL_SHIFT((x))) & 0x1ffULL)
#define PM_LEVEL_ENC(x)		(((x) << 9) & 0xe00ULL)
#define PM_LEVEL_PDE(x, a)	((a) | PM_LEVEL_ENC((x)) | \
				 IOMMU_PTE_PR | IOMMU_PTE_IR | IOMMU_PTE_IW)
#define PM_PTE_LEVEL(pte)	(((pte) >> 9) & 0x7ULL)

#define PM_MAP_4k		0
#define PM_ADDR_MASK		0x000ffffffffff000ULL
#define PM_MAP_MASK(lvl)	(PM_ADDR_MASK & \
				(~((1ULL << (12 + ((lvl) * 9))) - 1)))
#define PM_ALIGNED(lvl, addr)	((PM_MAP_MASK(lvl) & (addr)) == (addr))

/*
 * Returns the page table level to use for a given page size
 * Pagesize is expected to be a power-of-two
 */
#define PAGE_SIZE_LEVEL(pagesize) \
		((__ffs(pagesize) - 12) / 9)
/*
 * Returns the number of ptes to use for a given page size
 * Pagesize is expected to be a power-of-two
 */
#define PAGE_SIZE_PTE_COUNT(pagesize) \
		(1ULL << ((__ffs(pagesize) - 12) % 9))

/*
 * Aligns a given io-virtual address to a given page size
 * Pagesize is expected to be a power-of-two
 */
#define PAGE_SIZE_ALIGN(address, pagesize) \
		((address) & ~((pagesize) - 1))
/*
 * Creates an IOMMU PTE for an address and a given pagesize
 * The PTE has no permission bits set
 * Pagesize is expected to be a power-of-two larger than 4096
 */
#define PAGE_SIZE_PTE(address, pagesize)		\
		(((address) | ((pagesize) - 1)) &	\
		 (~(pagesize >> 1)) & PM_ADDR_MASK)

/*
 * Takes a PTE value with mode=0x07 and returns the page size it maps
 */
#define PTE_PAGE_SIZE(pte) \
	(1ULL << (1 + ffz(((pte) | 0xfffULL))))

/*
 * Takes a page-table level and returns the default page-size for this level
 */
#define PTE_LEVEL_PAGE_SIZE(level)			\
	(1ULL << (12 + (9 * (level))))

/*
 * Bit value definition for I/O PTE fields
 */
#define IOMMU_PTE_PR (1ULL << 0)
#define IOMMU_PTE_U  (1ULL << 59)
#define IOMMU_PTE_FC (1ULL << 60)
#define IOMMU_PTE_IR (1ULL << 61)
#define IOMMU_PTE_IW (1ULL << 62)

/*
 * Bit value definition for DTE fields
 */
#define DTE_FLAG_V  (1ULL << 0)
#define DTE_FLAG_TV (1ULL << 1)
#define DTE_FLAG_IR (1ULL << 61)
#define DTE_FLAG_IW (1ULL << 62)

#define DTE_FLAG_IOTLB	(1ULL << 32)
#define DTE_FLAG_GV	(1ULL << 55)
#define DTE_FLAG_MASK	(0x3ffULL << 32)
#define DTE_GLX_SHIFT	(56)
#define DTE_GLX_MASK	(3)
#define DEV_DOMID_MASK	0xffffULL

#define DTE_GCR3_VAL_A(x)	(((x) >> 12) & 0x00007ULL)
#define DTE_GCR3_VAL_B(x)	(((x) >> 15) & 0x0ffffULL)
#define DTE_GCR3_VAL_C(x)	(((x) >> 31) & 0xfffffULL)

#define DTE_GCR3_INDEX_A	0
#define DTE_GCR3_INDEX_B	1
#define DTE_GCR3_INDEX_C	1

#define DTE_GCR3_SHIFT_A	58
#define DTE_GCR3_SHIFT_B	16
#define DTE_GCR3_SHIFT_C	43

#define GCR3_VALID		0x01ULL

#define IOMMU_PAGE_MASK (((1ULL << 52) - 1) & ~0xfffULL)
<<<<<<< HEAD
#define IOMMU_PTE_PRESENT(pte) ((pte) & IOMMU_PTE_P)
#define IOMMU_PTE_PAGE(pte) (iommu_phys_to_virt((pte) & IOMMU_PAGE_MASK))
=======
#define IOMMU_PTE_PRESENT(pte) ((pte) & IOMMU_PTE_PR)
#define IOMMU_PTE_PAGE(pte) (phys_to_virt((pte) & IOMMU_PAGE_MASK))
>>>>>>> 47b59d8e
#define IOMMU_PTE_MODE(pte) (((pte) >> 9) & 0x07)

#define IOMMU_PROT_MASK 0x03
#define IOMMU_PROT_IR 0x01
#define IOMMU_PROT_IW 0x02

/* IOMMU capabilities */
#define IOMMU_CAP_IOTLB   24
#define IOMMU_CAP_NPCACHE 26
#define IOMMU_CAP_EFR     27

/* IOMMU Feature Reporting Field (for IVHD type 10h */
#define IOMMU_FEAT_GASUP_SHIFT	6

/* IOMMU Extended Feature Register (EFR) */
#define IOMMU_EFR_GASUP_SHIFT	7

#define MAX_DOMAIN_ID 65536

/* Protection domain flags */
#define PD_DMA_OPS_MASK		(1UL << 0) /* domain used for dma_ops */
#define PD_DEFAULT_MASK		(1UL << 1) /* domain is a default dma_ops
					      domain for an IOMMU */
#define PD_PASSTHROUGH_MASK	(1UL << 2) /* domain has no page
					      translation */
#define PD_IOMMUV2_MASK		(1UL << 3) /* domain has gcr3 table */

extern bool amd_iommu_dump;
#define DUMP_printk(format, arg...)					\
	do {								\
		if (amd_iommu_dump)						\
			printk(KERN_INFO "AMD-Vi: " format, ## arg);	\
	} while(0);

/* global flag if IOMMUs cache non-present entries */
extern bool amd_iommu_np_cache;
/* Only true if all IOMMUs support device IOTLBs */
extern bool amd_iommu_iotlb_sup;

#define MAX_IRQS_PER_TABLE	256
#define IRQ_TABLE_ALIGNMENT	128

struct irq_remap_table {
	spinlock_t lock;
	unsigned min_index;
	u32 *table;
};

extern struct irq_remap_table **irq_lookup_table;

/* Interrupt remapping feature used? */
extern bool amd_iommu_irq_remap;

/* kmem_cache to get tables with 128 byte alignement */
extern struct kmem_cache *amd_iommu_irq_cache;

/*
 * Make iterating over all IOMMUs easier
 */
#define for_each_iommu(iommu) \
	list_for_each_entry((iommu), &amd_iommu_list, list)
#define for_each_iommu_safe(iommu, next) \
	list_for_each_entry_safe((iommu), (next), &amd_iommu_list, list)

#define APERTURE_RANGE_SHIFT	27	/* 128 MB */
#define APERTURE_RANGE_SIZE	(1ULL << APERTURE_RANGE_SHIFT)
#define APERTURE_RANGE_PAGES	(APERTURE_RANGE_SIZE >> PAGE_SHIFT)
#define APERTURE_MAX_RANGES	32	/* allows 4GB of DMA address space */
#define APERTURE_RANGE_INDEX(a)	((a) >> APERTURE_RANGE_SHIFT)
#define APERTURE_PAGE_INDEX(a)	(((a) >> 21) & 0x3fULL)


/*
 * This struct is used to pass information about
 * incoming PPR faults around.
 */
struct amd_iommu_fault {
	u64 address;    /* IO virtual address of the fault*/
	u32 pasid;      /* Address space identifier */
	u16 device_id;  /* Originating PCI device id */
	u16 tag;        /* PPR tag */
	u16 flags;      /* Fault flags */

};


struct iommu_domain;
struct irq_domain;
struct amd_irte_ops;

#define AMD_IOMMU_FLAG_TRANS_PRE_ENABLED      (1 << 0)

/*
 * This structure contains generic data for  IOMMU protection domains
 * independent of their use.
 */
struct protection_domain {
	struct list_head list;  /* for list of all protection domains */
	struct list_head dev_list; /* List of all devices in this domain */
	struct iommu_domain domain; /* generic domain handle used by
				       iommu core code */
	spinlock_t lock;	/* mostly used to lock the page table*/
	struct mutex api_lock;	/* protect page tables in the iommu-api path */
	u16 id;			/* the domain id written to the device table */
	int mode;		/* paging mode (0-6 levels) */
	u64 *pt_root;		/* page table root pointer */
	int glx;		/* Number of levels for GCR3 table */
	u64 *gcr3_tbl;		/* Guest CR3 table */
	unsigned long flags;	/* flags to find out type of domain */
	bool updated;		/* complete domain flush required */
	unsigned dev_cnt;	/* devices assigned to this domain */
	unsigned dev_iommu[MAX_IOMMUS]; /* per-IOMMU reference count */
};

/*
 * Structure where we save information about one hardware AMD IOMMU in the
 * system.
 */
struct amd_iommu {
	struct list_head list;

	/* Index within the IOMMU array */
	int index;

	/* locks the accesses to the hardware */
	spinlock_t lock;

	/* Pointer to PCI device of this IOMMU */
	struct pci_dev *dev;

	/* Cache pdev to root device for resume quirks */
	struct pci_dev *root_pdev;

	/* physical address of MMIO space */
	u64 mmio_phys;

	/* physical end address of MMIO space */
	u64 mmio_phys_end;

	/* virtual address of MMIO space */
	u8 __iomem *mmio_base;

	/* capabilities of that IOMMU read from ACPI */
	u32 cap;

	/* flags read from acpi table */
	u8 acpi_flags;

	/* Extended features */
	u64 features;

	/* IOMMUv2 */
	bool is_iommu_v2;

	/* PCI device id of the IOMMU device */
	u16 devid;

	/*
	 * Capability pointer. There could be more than one IOMMU per PCI
	 * device function if there are more than one AMD IOMMU capability
	 * pointers.
	 */
	u16 cap_ptr;

	/* pci domain of this IOMMU */
	u16 pci_seg;

	/* start of exclusion range of that IOMMU */
	u64 exclusion_start;
	/* length of exclusion range of that IOMMU */
	u64 exclusion_length;

	/* command buffer virtual address */
	u8 *cmd_buf;
	u32 cmd_buf_head;
	u32 cmd_buf_tail;

	/* event buffer virtual address */
	u8 *evt_buf;

	/* Base of the PPR log, if present */
	u8 *ppr_log;

	/* Base of the GA log, if present */
	u8 *ga_log;

	/* Tail of the GA log, if present */
	u8 *ga_log_tail;

	/* true if interrupts for this IOMMU are already enabled */
	bool int_enabled;

	/* if one, we need to send a completion wait command */
	bool need_sync;

	/* Handle for IOMMU core code */
	struct iommu_device iommu;

	/*
	 * We can't rely on the BIOS to restore all values on reinit, so we
	 * need to stash them
	 */

	/* The iommu BAR */
	u32 stored_addr_lo;
	u32 stored_addr_hi;

	/*
	 * Each iommu has 6 l1s, each of which is documented as having 0x12
	 * registers
	 */
	u32 stored_l1[6][0x12];

	/* The l2 indirect registers */
	u32 stored_l2[0x83];

	/* The maximum PC banks and counters/bank (PCSup=1) */
	u8 max_banks;
	u8 max_counters;
#ifdef CONFIG_IRQ_REMAP
	struct irq_domain *ir_domain;
	struct irq_domain *msi_domain;

	struct amd_irte_ops *irte_ops;
#endif

	u32 flags;
	volatile u64 __aligned(8) cmd_sem;
};

static inline struct amd_iommu *dev_to_amd_iommu(struct device *dev)
{
	struct iommu_device *iommu = dev_to_iommu_device(dev);

	return container_of(iommu, struct amd_iommu, iommu);
}

#define ACPIHID_UID_LEN 256
#define ACPIHID_HID_LEN 9

struct acpihid_map_entry {
	struct list_head list;
	u8 uid[ACPIHID_UID_LEN];
	u8 hid[ACPIHID_HID_LEN];
	u16 devid;
	u16 root_devid;
	bool cmd_line;
	struct iommu_group *group;
};

struct devid_map {
	struct list_head list;
	u8 id;
	u16 devid;
	bool cmd_line;
};

/*
 * This struct contains device specific data for the IOMMU
 */
struct iommu_dev_data {
	struct list_head list;		  /* For domain->dev_list */
	struct list_head dev_data_list;	  /* For global dev_data_list */
	struct protection_domain *domain; /* Domain the device is bound to */
	u16 devid;			  /* PCI Device ID */
	u16 alias;			  /* Alias Device ID */
	bool iommu_v2;			  /* Device can make use of IOMMUv2 */
	bool passthrough;		  /* Device is identity mapped */
	struct {
		bool enabled;
		int qdep;
	} ats;				  /* ATS state */
	bool pri_tlp;			  /* PASID TLB required for
					     PPR completions */
	u32 errata;			  /* Bitmap for errata to apply */
	bool use_vapic;			  /* Enable device to use vapic mode */
	bool defer_attach;

	struct ratelimit_state rs;        /* Ratelimit IOPF messages */
};

/* Map HPET and IOAPIC ids to the devid used by the IOMMU */
extern struct list_head ioapic_map;
extern struct list_head hpet_map;
extern struct list_head acpihid_map;

/*
 * List with all IOMMUs in the system. This list is not locked because it is
 * only written and read at driver initialization or suspend time
 */
extern struct list_head amd_iommu_list;

/*
 * Array with pointers to each IOMMU struct
 * The indices are referenced in the protection domains
 */
extern struct amd_iommu *amd_iommus[MAX_IOMMUS];

/*
 * Declarations for the global list of all protection domains
 */
extern spinlock_t amd_iommu_pd_lock;
extern struct list_head amd_iommu_pd_list;

/*
 * Structure defining one entry in the device table
 */
struct dev_table_entry {
	u64 data[4];
};

/*
 * One entry for unity mappings parsed out of the ACPI table.
 */
struct unity_map_entry {
	struct list_head list;

	/* starting device id this entry is used for (including) */
	u16 devid_start;
	/* end device id this entry is used for (including) */
	u16 devid_end;

	/* start address to unity map (including) */
	u64 address_start;
	/* end address to unity map (including) */
	u64 address_end;

	/* required protection */
	int prot;
};

/*
 * List of all unity mappings. It is not locked because as runtime it is only
 * read. It is created at ACPI table parsing time.
 */
extern struct list_head amd_iommu_unity_map;

/*
 * Data structures for device handling
 */

/*
 * Device table used by hardware. Read and write accesses by software are
 * locked with the amd_iommu_pd_table lock.
 */
extern struct dev_table_entry *amd_iommu_dev_table;

/*
 * Alias table to find requestor ids to device ids. Not locked because only
 * read on runtime.
 */
extern u16 *amd_iommu_alias_table;

/*
 * Reverse lookup table to find the IOMMU which translates a specific device.
 */
extern struct amd_iommu **amd_iommu_rlookup_table;

/* size of the dma_ops aperture as power of 2 */
extern unsigned amd_iommu_aperture_order;

/* largest PCI device id we expect translation requests for */
extern u16 amd_iommu_last_bdf;

/* allocation bitmap for domain ids */
extern unsigned long *amd_iommu_pd_alloc_bitmap;

/*
 * If true, the addresses will be flushed on unmap time, not when
 * they are reused
 */
extern bool amd_iommu_unmap_flush;

/* Smallest max PASID supported by any IOMMU in the system */
extern u32 amd_iommu_max_pasid;

extern bool amd_iommu_v2_present;

extern bool amd_iommu_force_isolation;

/* Max levels of glxval supported */
extern int amd_iommu_max_glx_val;

/*
 * This function flushes all internal caches of
 * the IOMMU used by this driver.
 */
extern void iommu_flush_all_caches(struct amd_iommu *iommu);

static inline int get_ioapic_devid(int id)
{
	struct devid_map *entry;

	list_for_each_entry(entry, &ioapic_map, list) {
		if (entry->id == id)
			return entry->devid;
	}

	return -EINVAL;
}

static inline int get_hpet_devid(int id)
{
	struct devid_map *entry;

	list_for_each_entry(entry, &hpet_map, list) {
		if (entry->id == id)
			return entry->devid;
	}

	return -EINVAL;
}

enum amd_iommu_intr_mode_type {
	AMD_IOMMU_GUEST_IR_LEGACY,

	/* This mode is not visible to users. It is used when
	 * we cannot fully enable vAPIC and fallback to only support
	 * legacy interrupt remapping via 128-bit IRTE.
	 */
	AMD_IOMMU_GUEST_IR_LEGACY_GA,
	AMD_IOMMU_GUEST_IR_VAPIC,
};

#define AMD_IOMMU_GUEST_IR_GA(x)	(x == AMD_IOMMU_GUEST_IR_VAPIC || \
					 x == AMD_IOMMU_GUEST_IR_LEGACY_GA)

#define AMD_IOMMU_GUEST_IR_VAPIC(x)	(x == AMD_IOMMU_GUEST_IR_VAPIC)

union irte {
	u32 val;
	struct {
		u32 valid	: 1,
		    no_fault	: 1,
		    int_type	: 3,
		    rq_eoi	: 1,
		    dm		: 1,
		    rsvd_1	: 1,
		    destination	: 8,
		    vector	: 8,
		    rsvd_2	: 8;
	} fields;
};

union irte_ga_lo {
	u64 val;

	/* For int remapping */
	struct {
		u64 valid	: 1,
		    no_fault	: 1,
		    /* ------ */
		    int_type	: 3,
		    rq_eoi	: 1,
		    dm		: 1,
		    /* ------ */
		    guest_mode	: 1,
		    destination	: 8,
		    rsvd	: 48;
	} fields_remap;

	/* For guest vAPIC */
	struct {
		u64 valid	: 1,
		    no_fault	: 1,
		    /* ------ */
		    ga_log_intr	: 1,
		    rsvd1	: 3,
		    is_run	: 1,
		    /* ------ */
		    guest_mode	: 1,
		    destination	: 8,
		    rsvd2	: 16,
		    ga_tag	: 32;
	} fields_vapic;
};

union irte_ga_hi {
	u64 val;
	struct {
		u64 vector	: 8,
		    rsvd_1	: 4,
		    ga_root_ptr	: 40,
		    rsvd_2	: 12;
	} fields;
};

struct irte_ga {
	union irte_ga_lo lo;
	union irte_ga_hi hi;
};

struct irq_2_irte {
	u16 devid; /* Device ID for IRTE table */
	u16 index; /* Index into IRTE table*/
};

struct amd_ir_data {
	u32 cached_ga_tag;
	struct irq_2_irte irq_2_irte;
	struct msi_msg msi_entry;
	void *entry;    /* Pointer to union irte or struct irte_ga */
	void *ref;      /* Pointer to the actual irte */
};

struct amd_irte_ops {
	void (*prepare)(void *, u32, u32, u8, u32, int);
	void (*activate)(void *, u16, u16);
	void (*deactivate)(void *, u16, u16);
	void (*set_affinity)(void *, u16, u16, u8, u32);
	void *(*get)(struct irq_remap_table *, int);
	void (*set_allocated)(struct irq_remap_table *, int);
	bool (*is_allocated)(struct irq_remap_table *, int);
	void (*clear_allocated)(struct irq_remap_table *, int);
};

#ifdef CONFIG_IRQ_REMAP
extern struct amd_irte_ops irte_32_ops;
extern struct amd_irte_ops irte_128_ops;
#endif

#endif /* _ASM_X86_AMD_IOMMU_TYPES_H */<|MERGE_RESOLUTION|>--- conflicted
+++ resolved
@@ -361,13 +361,8 @@
 #define GCR3_VALID		0x01ULL
 
 #define IOMMU_PAGE_MASK (((1ULL << 52) - 1) & ~0xfffULL)
-<<<<<<< HEAD
-#define IOMMU_PTE_PRESENT(pte) ((pte) & IOMMU_PTE_P)
+#define IOMMU_PTE_PRESENT(pte) ((pte) & IOMMU_PTE_PR)
 #define IOMMU_PTE_PAGE(pte) (iommu_phys_to_virt((pte) & IOMMU_PAGE_MASK))
-=======
-#define IOMMU_PTE_PRESENT(pte) ((pte) & IOMMU_PTE_PR)
-#define IOMMU_PTE_PAGE(pte) (phys_to_virt((pte) & IOMMU_PAGE_MASK))
->>>>>>> 47b59d8e
 #define IOMMU_PTE_MODE(pte) (((pte) >> 9) & 0x07)
 
 #define IOMMU_PROT_MASK 0x03
