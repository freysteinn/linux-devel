/*
 *  NXP (Philips) SCC+++(SCN+++) serial driver
 *
 *  Copyright (C) 2012 Alexander Shiyan <shc_work@mail.ru>
 *
 *  Based on sc26xx.c, by Thomas Bogendörfer (tsbogend@alpha.franken.de)
 *
 * This program is free software; you can redistribute it and/or modify
 * it under the terms of the GNU General Public License as published by
 * the Free Software Foundation; either version 2 of the License, or
 * (at your option) any later version.
 */

#if defined(CONFIG_SERIAL_SCCNXP_CONSOLE) && defined(CONFIG_MAGIC_SYSRQ)
#define SUPPORT_SYSRQ
#endif

#include <linux/clk.h>
#include <linux/err.h>
#include <linux/module.h>
#include <linux/device.h>
#include <linux/console.h>
#include <linux/serial_core.h>
#include <linux/serial.h>
#include <linux/io.h>
#include <linux/tty.h>
#include <linux/tty_flip.h>
#include <linux/spinlock.h>
#include <linux/platform_device.h>
#include <linux/platform_data/serial-sccnxp.h>
#include <linux/regulator/consumer.h>

#define SCCNXP_NAME			"uart-sccnxp"
#define SCCNXP_MAJOR			204
#define SCCNXP_MINOR			205

#define SCCNXP_MR_REG			(0x00)
#	define MR0_BAUD_NORMAL		(0 << 0)
#	define MR0_BAUD_EXT1		(1 << 0)
#	define MR0_BAUD_EXT2		(5 << 0)
#	define MR0_FIFO			(1 << 3)
#	define MR0_TXLVL		(1 << 4)
#	define MR1_BITS_5		(0 << 0)
#	define MR1_BITS_6		(1 << 0)
#	define MR1_BITS_7		(2 << 0)
#	define MR1_BITS_8		(3 << 0)
#	define MR1_PAR_EVN		(0 << 2)
#	define MR1_PAR_ODD		(1 << 2)
#	define MR1_PAR_NO		(4 << 2)
#	define MR2_STOP1		(7 << 0)
#	define MR2_STOP2		(0xf << 0)
#define SCCNXP_SR_REG			(0x01)
#define SCCNXP_CSR_REG			SCCNXP_SR_REG
#	define SR_RXRDY			(1 << 0)
#	define SR_FULL			(1 << 1)
#	define SR_TXRDY			(1 << 2)
#	define SR_TXEMT			(1 << 3)
#	define SR_OVR			(1 << 4)
#	define SR_PE			(1 << 5)
#	define SR_FE			(1 << 6)
#	define SR_BRK			(1 << 7)
#define SCCNXP_CR_REG			(0x02)
#	define CR_RX_ENABLE		(1 << 0)
#	define CR_RX_DISABLE		(1 << 1)
#	define CR_TX_ENABLE		(1 << 2)
#	define CR_TX_DISABLE		(1 << 3)
#	define CR_CMD_MRPTR1		(0x01 << 4)
#	define CR_CMD_RX_RESET		(0x02 << 4)
#	define CR_CMD_TX_RESET		(0x03 << 4)
#	define CR_CMD_STATUS_RESET	(0x04 << 4)
#	define CR_CMD_BREAK_RESET	(0x05 << 4)
#	define CR_CMD_START_BREAK	(0x06 << 4)
#	define CR_CMD_STOP_BREAK	(0x07 << 4)
#	define CR_CMD_MRPTR0		(0x0b << 4)
#define SCCNXP_RHR_REG			(0x03)
#define SCCNXP_THR_REG			SCCNXP_RHR_REG
#define SCCNXP_IPCR_REG			(0x04)
#define SCCNXP_ACR_REG			SCCNXP_IPCR_REG
#	define ACR_BAUD0		(0 << 7)
#	define ACR_BAUD1		(1 << 7)
#	define ACR_TIMER_MODE		(6 << 4)
#define SCCNXP_ISR_REG			(0x05)
#define SCCNXP_IMR_REG			SCCNXP_ISR_REG
#	define IMR_TXRDY		(1 << 0)
#	define IMR_RXRDY		(1 << 1)
#	define ISR_TXRDY(x)		(1 << ((x * 4) + 0))
#	define ISR_RXRDY(x)		(1 << ((x * 4) + 1))
#define SCCNXP_IPR_REG			(0x0d)
#define SCCNXP_OPCR_REG			SCCNXP_IPR_REG
#define SCCNXP_SOP_REG			(0x0e)
#define SCCNXP_ROP_REG			(0x0f)

/* Route helpers */
#define MCTRL_MASK(sig)			(0xf << (sig))
#define MCTRL_IBIT(cfg, sig)		((((cfg) >> (sig)) & 0xf) - LINE_IP0)
#define MCTRL_OBIT(cfg, sig)		((((cfg) >> (sig)) & 0xf) - LINE_OP0)

#define SCCNXP_HAVE_IO		0x00000001
#define SCCNXP_HAVE_MR0		0x00000002

struct sccnxp_chip {
	const char		*name;
	unsigned int		nr;
	unsigned long		freq_min;
	unsigned long		freq_std;
	unsigned long		freq_max;
	unsigned int		flags;
	unsigned int		fifosize;
};

struct sccnxp_port {
	struct uart_driver	uart;
	struct uart_port	port[SCCNXP_MAX_UARTS];
	bool			opened[SCCNXP_MAX_UARTS];

	int			irq;
	u8			imr;

	struct sccnxp_chip	*chip;

#ifdef CONFIG_SERIAL_SCCNXP_CONSOLE
	struct console		console;
#endif

	spinlock_t		lock;

	bool			poll;
	struct timer_list	timer;

	struct sccnxp_pdata	pdata;

	struct regulator	*regulator;
};

static const struct sccnxp_chip sc2681 = {
	.name		= "SC2681",
	.nr		= 2,
	.freq_min	= 1000000,
	.freq_std	= 3686400,
	.freq_max	= 4000000,
	.flags		= SCCNXP_HAVE_IO,
	.fifosize	= 3,
};

static const struct sccnxp_chip sc2691 = {
	.name		= "SC2691",
	.nr		= 1,
	.freq_min	= 1000000,
	.freq_std	= 3686400,
	.freq_max	= 4000000,
	.flags		= 0,
	.fifosize	= 3,
};

static const struct sccnxp_chip sc2692 = {
	.name		= "SC2692",
	.nr		= 2,
	.freq_min	= 1000000,
	.freq_std	= 3686400,
	.freq_max	= 4000000,
	.flags		= SCCNXP_HAVE_IO,
	.fifosize	= 3,
};

static const struct sccnxp_chip sc2891 = {
	.name		= "SC2891",
	.nr		= 1,
	.freq_min	= 100000,
	.freq_std	= 3686400,
	.freq_max	= 8000000,
	.flags		= SCCNXP_HAVE_IO | SCCNXP_HAVE_MR0,
	.fifosize	= 16,
};

static const struct sccnxp_chip sc2892 = {
	.name		= "SC2892",
	.nr		= 2,
	.freq_min	= 100000,
	.freq_std	= 3686400,
	.freq_max	= 8000000,
	.flags		= SCCNXP_HAVE_IO | SCCNXP_HAVE_MR0,
	.fifosize	= 16,
};

static const struct sccnxp_chip sc28202 = {
	.name		= "SC28202",
	.nr		= 2,
	.freq_min	= 1000000,
	.freq_std	= 14745600,
	.freq_max	= 50000000,
	.flags		= SCCNXP_HAVE_IO | SCCNXP_HAVE_MR0,
	.fifosize	= 256,
};

static const struct sccnxp_chip sc68681 = {
	.name		= "SC68681",
	.nr		= 2,
	.freq_min	= 1000000,
	.freq_std	= 3686400,
	.freq_max	= 4000000,
	.flags		= SCCNXP_HAVE_IO,
	.fifosize	= 3,
};

static const struct sccnxp_chip sc68692 = {
	.name		= "SC68692",
	.nr		= 2,
	.freq_min	= 1000000,
	.freq_std	= 3686400,
	.freq_max	= 4000000,
	.flags		= SCCNXP_HAVE_IO,
	.fifosize	= 3,
};

static inline u8 sccnxp_read(struct uart_port *port, u8 reg)
{
	return readb(port->membase + (reg << port->regshift));
}

static inline void sccnxp_write(struct uart_port *port, u8 reg, u8 v)
{
	writeb(v, port->membase + (reg << port->regshift));
}

static inline u8 sccnxp_port_read(struct uart_port *port, u8 reg)
{
	return sccnxp_read(port, (port->line << 3) + reg);
}

static inline void sccnxp_port_write(struct uart_port *port, u8 reg, u8 v)
{
	sccnxp_write(port, (port->line << 3) + reg, v);
}

static int sccnxp_update_best_err(int a, int b, int *besterr)
{
	int err = abs(a - b);

	if ((*besterr < 0) || (*besterr > err)) {
		*besterr = err;
		return 0;
	}

	return 1;
}

static const struct {
	u8	csr;
	u8	acr;
	u8	mr0;
	int	baud;
} baud_std[] = {
	{ 0,	ACR_BAUD0,	MR0_BAUD_NORMAL,	50, },
	{ 0,	ACR_BAUD1,	MR0_BAUD_NORMAL,	75, },
	{ 1,	ACR_BAUD0,	MR0_BAUD_NORMAL,	110, },
	{ 2,	ACR_BAUD0,	MR0_BAUD_NORMAL,	134, },
	{ 3,	ACR_BAUD1,	MR0_BAUD_NORMAL,	150, },
	{ 3,	ACR_BAUD0,	MR0_BAUD_NORMAL,	200, },
	{ 4,	ACR_BAUD0,	MR0_BAUD_NORMAL,	300, },
	{ 0,	ACR_BAUD1,	MR0_BAUD_EXT1,		450, },
	{ 1,	ACR_BAUD0,	MR0_BAUD_EXT2,		880, },
	{ 3,	ACR_BAUD1,	MR0_BAUD_EXT1,		900, },
	{ 5,	ACR_BAUD0,	MR0_BAUD_NORMAL,	600, },
	{ 7,	ACR_BAUD0,	MR0_BAUD_NORMAL,	1050, },
	{ 2,	ACR_BAUD0,	MR0_BAUD_EXT2,		1076, },
	{ 6,	ACR_BAUD0,	MR0_BAUD_NORMAL,	1200, },
	{ 10,	ACR_BAUD1,	MR0_BAUD_NORMAL,	1800, },
	{ 7,	ACR_BAUD1,	MR0_BAUD_NORMAL,	2000, },
	{ 8,	ACR_BAUD0,	MR0_BAUD_NORMAL,	2400, },
	{ 5,	ACR_BAUD1,	MR0_BAUD_EXT1,		3600, },
	{ 9,	ACR_BAUD0,	MR0_BAUD_NORMAL,	4800, },
	{ 10,	ACR_BAUD0,	MR0_BAUD_NORMAL,	7200, },
	{ 11,	ACR_BAUD0,	MR0_BAUD_NORMAL,	9600, },
	{ 8,	ACR_BAUD0,	MR0_BAUD_EXT1,		14400, },
	{ 12,	ACR_BAUD1,	MR0_BAUD_NORMAL,	19200, },
	{ 9,	ACR_BAUD0,	MR0_BAUD_EXT1,		28800, },
	{ 12,	ACR_BAUD0,	MR0_BAUD_NORMAL,	38400, },
	{ 11,	ACR_BAUD0,	MR0_BAUD_EXT1,		57600, },
	{ 12,	ACR_BAUD1,	MR0_BAUD_EXT1,		115200, },
	{ 12,	ACR_BAUD0,	MR0_BAUD_EXT1,		230400, },
	{ 0, 0, 0, 0 }
};

static int sccnxp_set_baud(struct uart_port *port, int baud)
{
	struct sccnxp_port *s = dev_get_drvdata(port->dev);
	int div_std, tmp_baud, bestbaud = baud, besterr = -1;
	struct sccnxp_chip *chip = s->chip;
	u8 i, acr = 0, csr = 0, mr0 = 0;

	/* Find best baud from table */
	for (i = 0; baud_std[i].baud && besterr; i++) {
		if (baud_std[i].mr0 && !(chip->flags & SCCNXP_HAVE_MR0))
			continue;
		div_std = DIV_ROUND_CLOSEST(chip->freq_std, baud_std[i].baud);
		tmp_baud = DIV_ROUND_CLOSEST(port->uartclk, div_std);
		if (!sccnxp_update_best_err(baud, tmp_baud, &besterr)) {
			acr = baud_std[i].acr;
			csr = baud_std[i].csr;
			mr0 = baud_std[i].mr0;
			bestbaud = tmp_baud;
		}
	}

	if (chip->flags & SCCNXP_HAVE_MR0) {
		/* Enable FIFO, set half level for TX */
		mr0 |= MR0_FIFO | MR0_TXLVL;
		/* Update MR0 */
		sccnxp_port_write(port, SCCNXP_CR_REG, CR_CMD_MRPTR0);
		sccnxp_port_write(port, SCCNXP_MR_REG, mr0);
	}

	sccnxp_port_write(port, SCCNXP_ACR_REG, acr | ACR_TIMER_MODE);
	sccnxp_port_write(port, SCCNXP_CSR_REG, (csr << 4) | csr);

	if (baud != bestbaud)
		dev_dbg(port->dev, "Baudrate desired: %i, calculated: %i\n",
			baud, bestbaud);

	return bestbaud;
}

static void sccnxp_enable_irq(struct uart_port *port, int mask)
{
	struct sccnxp_port *s = dev_get_drvdata(port->dev);

	s->imr |= mask << (port->line * 4);
	sccnxp_write(port, SCCNXP_IMR_REG, s->imr);
}

static void sccnxp_disable_irq(struct uart_port *port, int mask)
{
	struct sccnxp_port *s = dev_get_drvdata(port->dev);

	s->imr &= ~(mask << (port->line * 4));
	sccnxp_write(port, SCCNXP_IMR_REG, s->imr);
}

static void sccnxp_set_bit(struct uart_port *port, int sig, int state)
{
	u8 bitmask;
	struct sccnxp_port *s = dev_get_drvdata(port->dev);

	if (s->pdata.mctrl_cfg[port->line] & MCTRL_MASK(sig)) {
		bitmask = 1 << MCTRL_OBIT(s->pdata.mctrl_cfg[port->line], sig);
		if (state)
			sccnxp_write(port, SCCNXP_SOP_REG, bitmask);
		else
			sccnxp_write(port, SCCNXP_ROP_REG, bitmask);
	}
}

static void sccnxp_handle_rx(struct uart_port *port)
{
	u8 sr;
	unsigned int ch, flag;

	for (;;) {
		sr = sccnxp_port_read(port, SCCNXP_SR_REG);
		if (!(sr & SR_RXRDY))
			break;
		sr &= SR_PE | SR_FE | SR_OVR | SR_BRK;

		ch = sccnxp_port_read(port, SCCNXP_RHR_REG);

		port->icount.rx++;
		flag = TTY_NORMAL;

		if (unlikely(sr)) {
			if (sr & SR_BRK) {
				port->icount.brk++;
				sccnxp_port_write(port, SCCNXP_CR_REG,
						  CR_CMD_BREAK_RESET);
				if (uart_handle_break(port))
					continue;
			} else if (sr & SR_PE)
				port->icount.parity++;
			else if (sr & SR_FE)
				port->icount.frame++;
			else if (sr & SR_OVR) {
				port->icount.overrun++;
				sccnxp_port_write(port, SCCNXP_CR_REG,
						  CR_CMD_STATUS_RESET);
			}

			sr &= port->read_status_mask;
			if (sr & SR_BRK)
				flag = TTY_BREAK;
			else if (sr & SR_PE)
				flag = TTY_PARITY;
			else if (sr & SR_FE)
				flag = TTY_FRAME;
			else if (sr & SR_OVR)
				flag = TTY_OVERRUN;
		}

		if (uart_handle_sysrq_char(port, ch))
			continue;

		if (sr & port->ignore_status_mask)
			continue;

		uart_insert_char(port, sr, SR_OVR, ch, flag);
	}

	tty_flip_buffer_push(&port->state->port);
}

static void sccnxp_handle_tx(struct uart_port *port)
{
	u8 sr;
	struct circ_buf *xmit = &port->state->xmit;
	struct sccnxp_port *s = dev_get_drvdata(port->dev);

	if (unlikely(port->x_char)) {
		sccnxp_port_write(port, SCCNXP_THR_REG, port->x_char);
		port->icount.tx++;
		port->x_char = 0;
		return;
	}

	if (uart_circ_empty(xmit) || uart_tx_stopped(port)) {
		/* Disable TX if FIFO is empty */
		if (sccnxp_port_read(port, SCCNXP_SR_REG) & SR_TXEMT) {
			sccnxp_disable_irq(port, IMR_TXRDY);

			/* Set direction to input */
			if (s->chip->flags & SCCNXP_HAVE_IO)
				sccnxp_set_bit(port, DIR_OP, 0);
		}
		return;
	}

	while (!uart_circ_empty(xmit)) {
		sr = sccnxp_port_read(port, SCCNXP_SR_REG);
		if (!(sr & SR_TXRDY))
			break;

		sccnxp_port_write(port, SCCNXP_THR_REG, xmit->buf[xmit->tail]);
		xmit->tail = (xmit->tail + 1) & (UART_XMIT_SIZE - 1);
		port->icount.tx++;
	}

	if (uart_circ_chars_pending(xmit) < WAKEUP_CHARS)
		uart_write_wakeup(port);
}

static void sccnxp_handle_events(struct sccnxp_port *s)
{
	int i;
	u8 isr;

	do {
		isr = sccnxp_read(&s->port[0], SCCNXP_ISR_REG);
		isr &= s->imr;
		if (!isr)
			break;

		for (i = 0; i < s->uart.nr; i++) {
			if (s->opened[i] && (isr & ISR_RXRDY(i)))
				sccnxp_handle_rx(&s->port[i]);
			if (s->opened[i] && (isr & ISR_TXRDY(i)))
				sccnxp_handle_tx(&s->port[i]);
		}
	} while (1);
}

static void sccnxp_timer(unsigned long data)
{
	struct sccnxp_port *s = (struct sccnxp_port *)data;
	unsigned long flags;

	spin_lock_irqsave(&s->lock, flags);
	sccnxp_handle_events(s);
	spin_unlock_irqrestore(&s->lock, flags);

	mod_timer(&s->timer, jiffies + usecs_to_jiffies(s->pdata.poll_time_us));
}

static irqreturn_t sccnxp_ist(int irq, void *dev_id)
{
	struct sccnxp_port *s = (struct sccnxp_port *)dev_id;
	unsigned long flags;

	spin_lock_irqsave(&s->lock, flags);
	sccnxp_handle_events(s);
	spin_unlock_irqrestore(&s->lock, flags);

	return IRQ_HANDLED;
}

static void sccnxp_start_tx(struct uart_port *port)
{
	struct sccnxp_port *s = dev_get_drvdata(port->dev);
	unsigned long flags;

	spin_lock_irqsave(&s->lock, flags);

	/* Set direction to output */
	if (s->chip->flags & SCCNXP_HAVE_IO)
		sccnxp_set_bit(port, DIR_OP, 1);

	sccnxp_enable_irq(port, IMR_TXRDY);

	spin_unlock_irqrestore(&s->lock, flags);
}

static void sccnxp_stop_tx(struct uart_port *port)
{
	/* Do nothing */
}

static void sccnxp_stop_rx(struct uart_port *port)
{
	struct sccnxp_port *s = dev_get_drvdata(port->dev);
	unsigned long flags;

	spin_lock_irqsave(&s->lock, flags);
	sccnxp_port_write(port, SCCNXP_CR_REG, CR_RX_DISABLE);
	spin_unlock_irqrestore(&s->lock, flags);
}

static unsigned int sccnxp_tx_empty(struct uart_port *port)
{
	u8 val;
	unsigned long flags;
	struct sccnxp_port *s = dev_get_drvdata(port->dev);

	spin_lock_irqsave(&s->lock, flags);
	val = sccnxp_port_read(port, SCCNXP_SR_REG);
	spin_unlock_irqrestore(&s->lock, flags);

	return (val & SR_TXEMT) ? TIOCSER_TEMT : 0;
}

static void sccnxp_set_mctrl(struct uart_port *port, unsigned int mctrl)
{
	struct sccnxp_port *s = dev_get_drvdata(port->dev);
	unsigned long flags;

	if (!(s->chip->flags & SCCNXP_HAVE_IO))
		return;

	spin_lock_irqsave(&s->lock, flags);

	sccnxp_set_bit(port, DTR_OP, mctrl & TIOCM_DTR);
	sccnxp_set_bit(port, RTS_OP, mctrl & TIOCM_RTS);

	spin_unlock_irqrestore(&s->lock, flags);
}

static unsigned int sccnxp_get_mctrl(struct uart_port *port)
{
	u8 bitmask, ipr;
	unsigned long flags;
	struct sccnxp_port *s = dev_get_drvdata(port->dev);
	unsigned int mctrl = TIOCM_DSR | TIOCM_CTS | TIOCM_CAR;

	if (!(s->chip->flags & SCCNXP_HAVE_IO))
		return mctrl;

	spin_lock_irqsave(&s->lock, flags);

	ipr = ~sccnxp_read(port, SCCNXP_IPCR_REG);

	if (s->pdata.mctrl_cfg[port->line] & MCTRL_MASK(DSR_IP)) {
		bitmask = 1 << MCTRL_IBIT(s->pdata.mctrl_cfg[port->line],
					  DSR_IP);
		mctrl &= ~TIOCM_DSR;
		mctrl |= (ipr & bitmask) ? TIOCM_DSR : 0;
	}
	if (s->pdata.mctrl_cfg[port->line] & MCTRL_MASK(CTS_IP)) {
		bitmask = 1 << MCTRL_IBIT(s->pdata.mctrl_cfg[port->line],
					  CTS_IP);
		mctrl &= ~TIOCM_CTS;
		mctrl |= (ipr & bitmask) ? TIOCM_CTS : 0;
	}
	if (s->pdata.mctrl_cfg[port->line] & MCTRL_MASK(DCD_IP)) {
		bitmask = 1 << MCTRL_IBIT(s->pdata.mctrl_cfg[port->line],
					  DCD_IP);
		mctrl &= ~TIOCM_CAR;
		mctrl |= (ipr & bitmask) ? TIOCM_CAR : 0;
	}
	if (s->pdata.mctrl_cfg[port->line] & MCTRL_MASK(RNG_IP)) {
		bitmask = 1 << MCTRL_IBIT(s->pdata.mctrl_cfg[port->line],
					  RNG_IP);
		mctrl &= ~TIOCM_RNG;
		mctrl |= (ipr & bitmask) ? TIOCM_RNG : 0;
	}

	spin_unlock_irqrestore(&s->lock, flags);

	return mctrl;
}

static void sccnxp_break_ctl(struct uart_port *port, int break_state)
{
	struct sccnxp_port *s = dev_get_drvdata(port->dev);
	unsigned long flags;

	spin_lock_irqsave(&s->lock, flags);
	sccnxp_port_write(port, SCCNXP_CR_REG, break_state ?
			  CR_CMD_START_BREAK : CR_CMD_STOP_BREAK);
	spin_unlock_irqrestore(&s->lock, flags);
}

static void sccnxp_set_termios(struct uart_port *port,
			       struct ktermios *termios, struct ktermios *old)
{
	struct sccnxp_port *s = dev_get_drvdata(port->dev);
	unsigned long flags;
	u8 mr1, mr2;
	int baud;

	spin_lock_irqsave(&s->lock, flags);

	/* Mask termios capabilities we don't support */
	termios->c_cflag &= ~CMSPAR;

	/* Disable RX & TX, reset break condition, status and FIFOs */
	sccnxp_port_write(port, SCCNXP_CR_REG, CR_CMD_RX_RESET |
					       CR_RX_DISABLE | CR_TX_DISABLE);
	sccnxp_port_write(port, SCCNXP_CR_REG, CR_CMD_TX_RESET);
	sccnxp_port_write(port, SCCNXP_CR_REG, CR_CMD_STATUS_RESET);
	sccnxp_port_write(port, SCCNXP_CR_REG, CR_CMD_BREAK_RESET);

	/* Word size */
	switch (termios->c_cflag & CSIZE) {
	case CS5:
		mr1 = MR1_BITS_5;
		break;
	case CS6:
		mr1 = MR1_BITS_6;
		break;
	case CS7:
		mr1 = MR1_BITS_7;
		break;
	case CS8:
	default:
		mr1 = MR1_BITS_8;
		break;
	}

	/* Parity */
	if (termios->c_cflag & PARENB) {
		if (termios->c_cflag & PARODD)
			mr1 |= MR1_PAR_ODD;
	} else
		mr1 |= MR1_PAR_NO;

	/* Stop bits */
	mr2 = (termios->c_cflag & CSTOPB) ? MR2_STOP2 : MR2_STOP1;

	/* Update desired format */
	sccnxp_port_write(port, SCCNXP_CR_REG, CR_CMD_MRPTR1);
	sccnxp_port_write(port, SCCNXP_MR_REG, mr1);
	sccnxp_port_write(port, SCCNXP_MR_REG, mr2);

	/* Set read status mask */
	port->read_status_mask = SR_OVR;
	if (termios->c_iflag & INPCK)
		port->read_status_mask |= SR_PE | SR_FE;
	if (termios->c_iflag & (IGNBRK | BRKINT | PARMRK))
		port->read_status_mask |= SR_BRK;

	/* Set status ignore mask */
	port->ignore_status_mask = 0;
	if (termios->c_iflag & IGNBRK)
		port->ignore_status_mask |= SR_BRK;
	if (termios->c_iflag & IGNPAR)
		port->ignore_status_mask |= SR_PE;
	if (!(termios->c_cflag & CREAD))
		port->ignore_status_mask |= SR_PE | SR_OVR | SR_FE | SR_BRK;

	/* Setup baudrate */
	baud = uart_get_baud_rate(port, termios, old, 50,
				  (s->chip->flags & SCCNXP_HAVE_MR0) ?
				  230400 : 38400);
	baud = sccnxp_set_baud(port, baud);

	/* Update timeout according to new baud rate */
	uart_update_timeout(port, termios->c_cflag, baud);

	/* Report actual baudrate back to core */
	if (tty_termios_baud_rate(termios))
		tty_termios_encode_baud_rate(termios, baud, baud);

	/* Enable RX & TX */
	sccnxp_port_write(port, SCCNXP_CR_REG, CR_RX_ENABLE | CR_TX_ENABLE);

	spin_unlock_irqrestore(&s->lock, flags);
}

static int sccnxp_startup(struct uart_port *port)
{
	struct sccnxp_port *s = dev_get_drvdata(port->dev);
	unsigned long flags;

	spin_lock_irqsave(&s->lock, flags);

	if (s->chip->flags & SCCNXP_HAVE_IO) {
		/* Outputs are controlled manually */
		sccnxp_write(port, SCCNXP_OPCR_REG, 0);
	}

	/* Reset break condition, status and FIFOs */
	sccnxp_port_write(port, SCCNXP_CR_REG, CR_CMD_RX_RESET);
	sccnxp_port_write(port, SCCNXP_CR_REG, CR_CMD_TX_RESET);
	sccnxp_port_write(port, SCCNXP_CR_REG, CR_CMD_STATUS_RESET);
	sccnxp_port_write(port, SCCNXP_CR_REG, CR_CMD_BREAK_RESET);

	/* Enable RX & TX */
	sccnxp_port_write(port, SCCNXP_CR_REG, CR_RX_ENABLE | CR_TX_ENABLE);

	/* Enable RX interrupt */
	sccnxp_enable_irq(port, IMR_RXRDY);

	s->opened[port->line] = 1;

	spin_unlock_irqrestore(&s->lock, flags);

	return 0;
}

static void sccnxp_shutdown(struct uart_port *port)
{
	struct sccnxp_port *s = dev_get_drvdata(port->dev);
	unsigned long flags;

	spin_lock_irqsave(&s->lock, flags);

	s->opened[port->line] = 0;

	/* Disable interrupts */
	sccnxp_disable_irq(port, IMR_TXRDY | IMR_RXRDY);

	/* Disable TX & RX */
	sccnxp_port_write(port, SCCNXP_CR_REG, CR_RX_DISABLE | CR_TX_DISABLE);

	/* Leave direction to input */
	if (s->chip->flags & SCCNXP_HAVE_IO)
		sccnxp_set_bit(port, DIR_OP, 0);

	spin_unlock_irqrestore(&s->lock, flags);
}

static const char *sccnxp_type(struct uart_port *port)
{
	struct sccnxp_port *s = dev_get_drvdata(port->dev);

	return (port->type == PORT_SC26XX) ? s->chip->name : NULL;
}

static void sccnxp_release_port(struct uart_port *port)
{
	/* Do nothing */
}

static int sccnxp_request_port(struct uart_port *port)
{
	/* Do nothing */
	return 0;
}

static void sccnxp_config_port(struct uart_port *port, int flags)
{
	if (flags & UART_CONFIG_TYPE)
		port->type = PORT_SC26XX;
}

static int sccnxp_verify_port(struct uart_port *port, struct serial_struct *s)
{
	if ((s->type == PORT_UNKNOWN) || (s->type == PORT_SC26XX))
		return 0;
	if (s->irq == port->irq)
		return 0;

	return -EINVAL;
}

static const struct uart_ops sccnxp_ops = {
	.tx_empty	= sccnxp_tx_empty,
	.set_mctrl	= sccnxp_set_mctrl,
	.get_mctrl	= sccnxp_get_mctrl,
	.stop_tx	= sccnxp_stop_tx,
	.start_tx	= sccnxp_start_tx,
	.stop_rx	= sccnxp_stop_rx,
	.break_ctl	= sccnxp_break_ctl,
	.startup	= sccnxp_startup,
	.shutdown	= sccnxp_shutdown,
	.set_termios	= sccnxp_set_termios,
	.type		= sccnxp_type,
	.release_port	= sccnxp_release_port,
	.request_port	= sccnxp_request_port,
	.config_port	= sccnxp_config_port,
	.verify_port	= sccnxp_verify_port,
};

#ifdef CONFIG_SERIAL_SCCNXP_CONSOLE
static void sccnxp_console_putchar(struct uart_port *port, int c)
{
	int tryes = 100000;

	while (tryes--) {
		if (sccnxp_port_read(port, SCCNXP_SR_REG) & SR_TXRDY) {
			sccnxp_port_write(port, SCCNXP_THR_REG, c);
			break;
		}
		barrier();
	}
}

static void sccnxp_console_write(struct console *co, const char *c, unsigned n)
{
	struct sccnxp_port *s = (struct sccnxp_port *)co->data;
	struct uart_port *port = &s->port[co->index];
	unsigned long flags;

	spin_lock_irqsave(&s->lock, flags);
	uart_console_write(port, c, n, sccnxp_console_putchar);
	spin_unlock_irqrestore(&s->lock, flags);
}

static int sccnxp_console_setup(struct console *co, char *options)
{
	struct sccnxp_port *s = (struct sccnxp_port *)co->data;
	struct uart_port *port = &s->port[(co->index > 0) ? co->index : 0];
	int baud = 9600, bits = 8, parity = 'n', flow = 'n';

	if (options)
		uart_parse_options(options, &baud, &parity, &bits, &flow);

	return uart_set_options(port, co, baud, parity, bits, flow);
}
#endif

static const struct platform_device_id sccnxp_id_table[] = {
	{ .name = "sc2681",	.driver_data = (kernel_ulong_t)&sc2681, },
	{ .name = "sc2691",	.driver_data = (kernel_ulong_t)&sc2691, },
	{ .name = "sc2692",	.driver_data = (kernel_ulong_t)&sc2692, },
	{ .name = "sc2891",	.driver_data = (kernel_ulong_t)&sc2891, },
	{ .name = "sc2892",	.driver_data = (kernel_ulong_t)&sc2892, },
	{ .name = "sc28202",	.driver_data = (kernel_ulong_t)&sc28202, },
	{ .name = "sc68681",	.driver_data = (kernel_ulong_t)&sc68681, },
	{ .name = "sc68692",	.driver_data = (kernel_ulong_t)&sc68692, },
	{ }
};
MODULE_DEVICE_TABLE(platform, sccnxp_id_table);

static int sccnxp_probe(struct platform_device *pdev)
{
	struct resource *res = platform_get_resource(pdev, IORESOURCE_MEM, 0);
	struct sccnxp_pdata *pdata = dev_get_platdata(&pdev->dev);
	int i, ret, uartclk;
	struct sccnxp_port *s;
	void __iomem *membase;
	struct clk *clk;

	membase = devm_ioremap_resource(&pdev->dev, res);
	if (IS_ERR(membase))
		return PTR_ERR(membase);

	s = devm_kzalloc(&pdev->dev, sizeof(struct sccnxp_port), GFP_KERNEL);
	if (!s) {
		dev_err(&pdev->dev, "Error allocating port structure\n");
		return -ENOMEM;
	}
	platform_set_drvdata(pdev, s);

	spin_lock_init(&s->lock);

	s->chip = (struct sccnxp_chip *)pdev->id_entry->driver_data;

	s->regulator = devm_regulator_get(&pdev->dev, "vcc");
	if (!IS_ERR(s->regulator)) {
		ret = regulator_enable(s->regulator);
		if (ret) {
			dev_err(&pdev->dev,
				"Failed to enable regulator: %i\n", ret);
			return ret;
		}
	} else if (PTR_ERR(s->regulator) == -EPROBE_DEFER)
		return -EPROBE_DEFER;

	clk = devm_clk_get(&pdev->dev, NULL);
	if (IS_ERR(clk)) {
		ret = PTR_ERR(clk);
		if (ret == -EPROBE_DEFER)
			goto err_out;
		uartclk = 0;
	} else {
<<<<<<< HEAD
		clk_prepare_enable(clk);
=======
		ret = clk_prepare_enable(clk);
		if (ret)
			goto err_out;

		ret = devm_add_action_or_reset(&pdev->dev,
				(void(*)(void *))clk_disable_unprepare,
				clk);
		if (ret)
			goto err_out;

>>>>>>> bb176f67
		uartclk = clk_get_rate(clk);
	}

	if (!uartclk) {
		dev_notice(&pdev->dev, "Using default clock frequency\n");
		uartclk = s->chip->freq_std;
	}

	/* Check input frequency */
	if ((uartclk < s->chip->freq_min) || (uartclk > s->chip->freq_max)) {
		dev_err(&pdev->dev, "Frequency out of bounds\n");
		ret = -EINVAL;
		goto err_out;
	}

	if (pdata)
		memcpy(&s->pdata, pdata, sizeof(struct sccnxp_pdata));

	if (s->pdata.poll_time_us) {
		dev_info(&pdev->dev, "Using poll mode, resolution %u usecs\n",
			 s->pdata.poll_time_us);
		s->poll = 1;
	}

	if (!s->poll) {
		s->irq = platform_get_irq(pdev, 0);
		if (s->irq < 0) {
			dev_err(&pdev->dev, "Missing irq resource data\n");
			ret = -ENXIO;
			goto err_out;
		}
	}

	s->uart.owner		= THIS_MODULE;
	s->uart.dev_name	= "ttySC";
	s->uart.major		= SCCNXP_MAJOR;
	s->uart.minor		= SCCNXP_MINOR;
	s->uart.nr		= s->chip->nr;
#ifdef CONFIG_SERIAL_SCCNXP_CONSOLE
	s->uart.cons		= &s->console;
	s->uart.cons->device	= uart_console_device;
	s->uart.cons->write	= sccnxp_console_write;
	s->uart.cons->setup	= sccnxp_console_setup;
	s->uart.cons->flags	= CON_PRINTBUFFER;
	s->uart.cons->index	= -1;
	s->uart.cons->data	= s;
	strcpy(s->uart.cons->name, "ttySC");
#endif
	ret = uart_register_driver(&s->uart);
	if (ret) {
		dev_err(&pdev->dev, "Registering UART driver failed\n");
		goto err_out;
	}

	for (i = 0; i < s->uart.nr; i++) {
		s->port[i].line		= i;
		s->port[i].dev		= &pdev->dev;
		s->port[i].irq		= s->irq;
		s->port[i].type		= PORT_SC26XX;
		s->port[i].fifosize	= s->chip->fifosize;
		s->port[i].flags	= UPF_SKIP_TEST | UPF_FIXED_TYPE;
		s->port[i].iotype	= UPIO_MEM;
		s->port[i].mapbase	= res->start;
		s->port[i].membase	= membase;
		s->port[i].regshift	= s->pdata.reg_shift;
		s->port[i].uartclk	= uartclk;
		s->port[i].ops		= &sccnxp_ops;
		uart_add_one_port(&s->uart, &s->port[i]);
		/* Set direction to input */
		if (s->chip->flags & SCCNXP_HAVE_IO)
			sccnxp_set_bit(&s->port[i], DIR_OP, 0);
	}

	/* Disable interrupts */
	s->imr = 0;
	sccnxp_write(&s->port[0], SCCNXP_IMR_REG, 0);

	if (!s->poll) {
		ret = devm_request_threaded_irq(&pdev->dev, s->irq, NULL,
						sccnxp_ist,
						IRQF_TRIGGER_FALLING |
						IRQF_ONESHOT,
						dev_name(&pdev->dev), s);
		if (!ret)
			return 0;

		dev_err(&pdev->dev, "Unable to reguest IRQ %i\n", s->irq);
	} else {
		init_timer(&s->timer);
		setup_timer(&s->timer, sccnxp_timer, (unsigned long)s);
		mod_timer(&s->timer, jiffies +
			  usecs_to_jiffies(s->pdata.poll_time_us));
		return 0;
	}

	uart_unregister_driver(&s->uart);
err_out:
	if (!IS_ERR(s->regulator))
		regulator_disable(s->regulator);

	return ret;
}

static int sccnxp_remove(struct platform_device *pdev)
{
	int i;
	struct sccnxp_port *s = platform_get_drvdata(pdev);

	if (!s->poll)
		devm_free_irq(&pdev->dev, s->irq, s);
	else
		del_timer_sync(&s->timer);

	for (i = 0; i < s->uart.nr; i++)
		uart_remove_one_port(&s->uart, &s->port[i]);

	uart_unregister_driver(&s->uart);

	if (!IS_ERR(s->regulator))
		return regulator_disable(s->regulator);

	return 0;
}

static struct platform_driver sccnxp_uart_driver = {
	.driver = {
		.name	= SCCNXP_NAME,
	},
	.probe		= sccnxp_probe,
	.remove		= sccnxp_remove,
	.id_table	= sccnxp_id_table,
};
module_platform_driver(sccnxp_uart_driver);

MODULE_LICENSE("GPL v2");
MODULE_AUTHOR("Alexander Shiyan <shc_work@mail.ru>");
MODULE_DESCRIPTION("SCCNXP serial driver");<|MERGE_RESOLUTION|>--- conflicted
+++ resolved
@@ -889,9 +889,6 @@
 			goto err_out;
 		uartclk = 0;
 	} else {
-<<<<<<< HEAD
-		clk_prepare_enable(clk);
-=======
 		ret = clk_prepare_enable(clk);
 		if (ret)
 			goto err_out;
@@ -902,7 +899,6 @@
 		if (ret)
 			goto err_out;
 
->>>>>>> bb176f67
 		uartclk = clk_get_rate(clk);
 	}
 
