/*
 * QLogic iSCSI HBA Driver
 * Copyright (c)  2003-2010 QLogic Corporation
 *
 * See LICENSE.qla4xxx for copyright and licensing details.
 */

<<<<<<< HEAD
#define QLA4XXX_DRIVER_VERSION	"5.02.00-k8"
=======
#define QLA4XXX_DRIVER_VERSION	"5.02.00-k9"
>>>>>>> 6350323a
<|MERGE_RESOLUTION|>--- conflicted
+++ resolved
@@ -5,8 +5,4 @@
  * See LICENSE.qla4xxx for copyright and licensing details.
  */
 
-<<<<<<< HEAD
-#define QLA4XXX_DRIVER_VERSION	"5.02.00-k8"
-=======
-#define QLA4XXX_DRIVER_VERSION	"5.02.00-k9"
->>>>>>> 6350323a
+#define QLA4XXX_DRIVER_VERSION	"5.02.00-k9"