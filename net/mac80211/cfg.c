--- conflicted
+++ resolved
@@ -1092,11 +1092,6 @@
 	sdata->vif.csa_active = false;
 	kfree(sdata->u.ap.next_beacon);
 	sdata->u.ap.next_beacon = NULL;
-<<<<<<< HEAD
-
-	cancel_work_sync(&sdata->u.ap.request_smps_work);
-=======
->>>>>>> e3703f8c
 
 	/* turn off carrier for this interface and dependent VLANs */
 	list_for_each_entry(vlan, &sdata->u.ap.vlans, u.vlan.list)
